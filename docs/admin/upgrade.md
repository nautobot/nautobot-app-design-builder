# Upgrading the App

Here you will find any steps necessary to upgrade the App in your Nautobot environment.

## Upgrade Guide

Since Design Builder does not currently include any custom data models the only requirement for updating is to update the `nautobot-design-builder` package using the `pip` command:

```python
pip install --upgrade nautobot-design-builder
<<<<<<< HEAD
```
=======
```

When a new release comes out it may be necessary to run a migration of the database to account for any changes in the data models used by this plugin. Execute the command `nautobot-server post-upgrade` within the runtime environment of your Nautobot installation after updating the `nautobot-design-builder` package via `pip`.
>>>>>>> 4201c6c4
<|MERGE_RESOLUTION|>--- conflicted
+++ resolved
@@ -8,10 +8,6 @@
 
 ```python
 pip install --upgrade nautobot-design-builder
-<<<<<<< HEAD
-```
-=======
 ```
 
-When a new release comes out it may be necessary to run a migration of the database to account for any changes in the data models used by this plugin. Execute the command `nautobot-server post-upgrade` within the runtime environment of your Nautobot installation after updating the `nautobot-design-builder` package via `pip`.
->>>>>>> 4201c6c4
+When a new release comes out it may be necessary to run a migration of the database to account for any changes in the data models used by this plugin. Execute the command `nautobot-server post-upgrade` within the runtime environment of your Nautobot installation after updating the `nautobot-design-builder` package via `pip`.