--- conflicted
+++ resolved
@@ -120,19 +120,11 @@
 
 ### `description`
 
-<<<<<<< HEAD
-It's an optional string attribute that will be used in the `Job` / `Design` to provide a high-level overview of the intend of the design job.
+This optional attribute that is a string that provides a high-level overview of the intend of the design job. This description is displayed int the design detail view.
 
 ### `docs`
 
-It's an optional string, in markdown format, that will be added to the `Design` to provide more detailed information than the one from the description. This should help the users of the `Design` to understand the goal of the design and the impact of the input data.
-=======
-This optional attribute that is a string that provides a high-level overview of the intend of the design job. This description is displayed int the design detail view.
-
-### `docs`
-
 This attribute is also displayed on the design detail view. The `docs` attribute can utilize markdown format and should provide more detailed information than the description. This should help the users of the `Design` to understand the goal of the design and the impact of the input data.
->>>>>>> 8127edab
 
 ## Design Context
 
