<<<<<<< HEAD
ARG NAUTOBOT_VER="1.6"
ARG PYTHON_VER=3.8
FROM ghcr.io/nautobot/nautobot-dev:${NAUTOBOT_VER}-py${PYTHON_VER}
=======
# -------------------------------------------------------------------------------------
# Nautobot App Developement Dockerfile Template
# Version: 1.1.0
#
# Apps that need to add additional steps or packages can do in the section below.
# -------------------------------------------------------------------------------------
# !!! USE CAUTION WHEN MODIFYING LINES BELOW
>>>>>>> 4201c6c4

# Accepts a desired Nautobot version as build argument, default to 1.6.0
ARG NAUTOBOT_VER="1.6.0"

# Accepts a desired Python version as build argument, default to 3.11
ARG PYTHON_VER="3.11"

# Retrieve published development image of Nautobot base which should include most CI dependencies
FROM ghcr.io/nautobot/nautobot-dev:${NAUTOBOT_VER}-py${PYTHON_VER}

# Runtime argument and environment setup
ARG NAUTOBOT_ROOT=/opt/nautobot

ENV prometheus_multiproc_dir=/prom_cache
ENV NAUTOBOT_ROOT=${NAUTOBOT_ROOT}
ENV INVOKE_NAUTOBOT_DESIGN_BUILDER_LOCAL=true

# Install Poetry manually via its installer script;
# We might be using an older version of Nautobot that includes an older version of Poetry
# and CI and local development may have a newer version of Poetry
# Since this is only used for development and we don't ship this container, pinning Poetry back is not expressly necessary
# We also don't need virtual environments in container
RUN which poetry || curl -sSL https://install.python-poetry.org | python3 - && \
  poetry config virtualenvs.create false

# !!! USE CAUTION WHEN MODIFYING LINES ABOVE
# -------------------------------------------------------------------------------------
# App-specifc system build/test dependencies.
#
# Example: LDAP requires `libldap2-dev` to be apt-installed before the Python package.
# -------------------------------------------------------------------------------------
# --> Start safe to modify section

# Uncomment the lines below if you are apt-installing any package.
# RUN apt-get -y update && apt-get -y install \
#     libldap2-dev \
#     && rm -rf /var/lib/apt/lists/*

# --> Stop safe to modify section
# -------------------------------------------------------------------------------------
# Install Nautobot App
# -------------------------------------------------------------------------------------
# !!! USE CAUTION WHEN MODIFYING LINES BELOW

# Copy in the source code
WORKDIR /source
COPY . /source

# Get container's installed Nautobot version as a forced constraint
# NAUTOBOT_VER may be a branch name and not a published release therefor we need to get the installed version
#  so pip can use it to recognize local constraints.
RUN pip show nautobot | grep "^Version: " | sed -e 's/Version: /nautobot==/' > constraints.txt

# Use Poetry to grab dev dependencies from the lock file
# Can be improved in Poetry 1.2 which allows `poetry install --only dev`
#
# We can't use the entire freeze as it takes forever to resolve with rigidly fixed non-direct dependencies,
#   especially those that are only direct to Nautobot but the container included versions slightly mismatch
RUN poetry export -f requirements.txt --without-hashes --output poetry_freeze_base.txt
RUN poetry export -f requirements.txt --with dev --without-hashes --output poetry_freeze_all.txt
RUN sort poetry_freeze_base.txt poetry_freeze_all.txt | uniq -u > poetry_freeze_dev.txt

# Install all local project as editable, constrained on Nautobot version, to get any additional
#   direct dependencies of the app
RUN --mount=type=cache,target="/root/.cache/pip",sharing=locked \
    pip install -c constraints.txt -e .[all]

# Install any dev dependencies frozen from Poetry
# Can be improved in Poetry 1.2 which allows `poetry install --only dev`
RUN --mount=type=cache,target="/root/.cache/pip",sharing=locked \
    pip install -c constraints.txt -r poetry_freeze_dev.txt

COPY development/nautobot_config.py ${NAUTOBOT_ROOT}/nautobot_config.py
# !!! USE CAUTION WHEN MODIFYING LINES ABOVE<|MERGE_RESOLUTION|>--- conflicted
+++ resolved
@@ -1,8 +1,3 @@
-<<<<<<< HEAD
-ARG NAUTOBOT_VER="1.6"
-ARG PYTHON_VER=3.8
-FROM ghcr.io/nautobot/nautobot-dev:${NAUTOBOT_VER}-py${PYTHON_VER}
-=======
 # -------------------------------------------------------------------------------------
 # Nautobot App Developement Dockerfile Template
 # Version: 1.1.0
@@ -10,7 +5,6 @@
 # Apps that need to add additional steps or packages can do in the section below.
 # -------------------------------------------------------------------------------------
 # !!! USE CAUTION WHEN MODIFYING LINES BELOW
->>>>>>> 4201c6c4
 
 # Accepts a desired Nautobot version as build argument, default to 1.6.0
 ARG NAUTOBOT_VER="1.6.0"
@@ -76,12 +70,12 @@
 # Install all local project as editable, constrained on Nautobot version, to get any additional
 #   direct dependencies of the app
 RUN --mount=type=cache,target="/root/.cache/pip",sharing=locked \
-    pip install -c constraints.txt -e .[all]
+  pip install -c constraints.txt -e .[all]
 
 # Install any dev dependencies frozen from Poetry
 # Can be improved in Poetry 1.2 which allows `poetry install --only dev`
 RUN --mount=type=cache,target="/root/.cache/pip",sharing=locked \
-    pip install -c constraints.txt -r poetry_freeze_dev.txt
+  pip install -c constraints.txt -r poetry_freeze_dev.txt
 
 COPY development/nautobot_config.py ${NAUTOBOT_ROOT}/nautobot_config.py
 # !!! USE CAUTION WHEN MODIFYING LINES ABOVE