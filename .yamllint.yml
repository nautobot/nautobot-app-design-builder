---
extends: "default"
rules:
  comments: "enable"
  empty-values: "disable"
  indentation:
    indent-sequences: "consistent"
  line-length: "disable"
  quoted-strings:
    quote-type: "double"
ignore: |
  .venv/
<<<<<<< HEAD
  .vscode/
=======
  compose.yaml
>>>>>>> 4201c6c4
<|MERGE_RESOLUTION|>--- conflicted
+++ resolved
@@ -10,8 +10,5 @@
     quote-type: "double"
 ignore: |
   .venv/
-<<<<<<< HEAD
   .vscode/
-=======
-  compose.yaml
->>>>>>> 4201c6c4
+  compose.yaml