"""Tasks for use with Invoke.

Copyright (c) 2023, Network to Code, LLC
Licensed under the Apache License, Version 2.0 (the "License");
you may not use this file except in compliance with the License.
You may obtain a copy of the License at
  http://www.apache.org/licenses/LICENSE-2.0
Unless required by applicable law or agreed to in writing, software
distributed under the License is distributed on an "AS IS" BASIS,
WITHOUT WARRANTIES OR CONDITIONS OF ANY KIND, either express or implied.
See the License for the specific language governing permissions and
limitations under the License.
"""

import os

from invoke.collection import Collection
from invoke.tasks import task as invoke_task


def is_truthy(arg):
    """Convert "truthy" strings into Booleans.

    Examples:
        >>> is_truthy('yes')
        True
    Args:
        arg (str): Truthy string (True values are y, yes, t, true, on and 1; false values are n, no,
        f, false, off and 0. Raises ValueError if val is anything else.
    """
    if isinstance(arg, bool):
        return arg

    val = str(arg).lower()
    if val in ("y", "yes", "t", "true", "on", "1"):
        return True
    elif val in ("n", "no", "f", "false", "off", "0"):
        return False
    else:
        raise ValueError(f"Invalid truthy value: `{arg}`")


# Use pyinvoke configuration for default values, see http://docs.pyinvoke.org/en/stable/concepts/configuration.html
# Variables may be overwritten in invoke.yml or by the environment variables INVOKE_NAUTOBOT_DESIGN_BUILDER_xxx
namespace = Collection("nautobot_design_builder")
namespace.configure(
    {
        "nautobot_design_builder": {
<<<<<<< HEAD
            "nautobot_ver": "1.6.5",
            "project_name": "nautobot_design_builder",
            "python_ver": "3.8",
=======
            "nautobot_ver": "1.6.0",
            "project_name": "nautobot-design-builder",
            "python_ver": "3.11",
>>>>>>> 4201c6c4
            "local": False,
            "compose_dir": os.path.join(os.path.dirname(__file__), "development"),
            "compose_files": [
                "docker-compose.base.yml",
                "docker-compose.redis.yml",
                "docker-compose.postgres.yml",
                "docker-compose.dev.yml",
            ],
            "compose_http_timeout": "86400",
        }
    }
)


def _is_compose_included(context, name):
    return f"docker-compose.{name}.yml" in context.nautobot_design_builder.compose_files


def task(function=None, *args, **kwargs):
    """Task decorator to override the default Invoke task decorator and add each task to the invoke namespace."""

    def task_wrapper(function=None):
        """Wrapper around invoke.task to add the task to the namespace as well."""
        if args or kwargs:
            task_func = invoke_task(*args, **kwargs)(function)
        else:
            task_func = invoke_task(function)
        namespace.add_task(task_func)
        return task_func

    if function:
        # The decorator was called with no arguments
        return task_wrapper(function)
    # The decorator was called with arguments
    return task_wrapper


def docker_compose(context, command, **kwargs):
    """Helper function for running a specific docker compose command with all appropriate parameters and environment.

    Args:
        context (obj): Used to run specific commands
        command (str): Command string to append to the "docker compose ..." command, such as "build", "up", etc.
        **kwargs: Passed through to the context.run() call.
    """
    build_env = {
        # Note: 'docker compose logs' will stop following after 60 seconds by default,
        # so we are overriding that by setting this environment variable.
        "COMPOSE_HTTP_TIMEOUT": context.nautobot_design_builder.compose_http_timeout,
        "NAUTOBOT_VER": context.nautobot_design_builder.nautobot_ver,
        "PYTHON_VER": context.nautobot_design_builder.python_ver,
        **kwargs.pop("env", {}),
    }
    compose_command_tokens = [
        "docker compose",
        f"--project-name {context.nautobot_design_builder.project_name}",
        f'--project-directory "{context.nautobot_design_builder.compose_dir}"',
    ]

    for compose_file in context.nautobot_design_builder.compose_files:
        compose_file_path = os.path.join(context.nautobot_design_builder.compose_dir, compose_file)
        compose_command_tokens.append(f' -f "{compose_file_path}"')

    compose_command_tokens.append(command)

    # If `service` was passed as a kwarg, add it to the end.
    service = kwargs.pop("service", None)
    if service is not None:
        compose_command_tokens.append(service)

    print(f'Running docker compose command "{command}"')
    compose_command = " ".join(compose_command_tokens)

    return context.run(compose_command, env=build_env, **kwargs)


def run_command(context, command, **kwargs):
    """Wrapper to run a command locally or inside the nautobot container."""
    service = kwargs.pop("service", "nautobot")
    if is_truthy(context.nautobot_design_builder.local):
        context.run(command, **kwargs)
    else:
        # Check if nautobot is running, no need to start another nautobot container to run a command
        docker_compose_status = "ps --services --filter status=running"
        results = docker_compose(context, docker_compose_status, hide="out")
        if service in results.stdout:
            compose_command = f"exec {service} {command}"
        else:
            compose_command = f"run --rm --entrypoint '{command}' {service}"

        pty = kwargs.pop("pty", True)

        docker_compose(context, compose_command, pty=pty, **kwargs)


# ------------------------------------------------------------------------------
# BUILD
# ------------------------------------------------------------------------------
@task(
    help={
        "force_rm": "Always remove intermediate containers",
        "cache": "Whether to use Docker's cache when building the image (defaults to enabled)",
    }
)
def build(context, force_rm=False, cache=True):
    """Build Nautobot docker image."""
    command = "build"

    if not cache:
        command += " --no-cache"
    if force_rm:
        command += " --force-rm"

    print(f"Building Nautobot with Python {context.nautobot_design_builder.python_ver}...")
    docker_compose(context, command)


@task
def generate_packages(context):
    """Generate all Python packages inside docker and copy the file locally under dist/."""
    command = "poetry build"
    run_command(context, command)


@task(
    help={
        "check": (
            "If enabled, check for outdated dependencies in the poetry.lock file, "
            "instead of generating a new one. (default: disabled)"
        )
    }
)
def lock(context, check=False):
    """Generate poetry.lock inside the Nautobot container."""
    run_command(context, f"poetry {'check' if check else 'lock --no-update'}")


# ------------------------------------------------------------------------------
# START / STOP / DEBUG
# ------------------------------------------------------------------------------
@task(help={"service": "If specified, only affect this service."})
def debug(context, service=""):
    """Start specified or all services and its dependencies in debug mode."""
    print(f"Starting {service} in debug mode...")
    docker_compose(context, "up", service=service)


@task(help={"service": "If specified, only affect this service."})
def start(context, service=""):
    """Start specified or all services and its dependencies in detached mode."""
    print("Starting Nautobot in detached mode...")
    docker_compose(context, "up --detach", service=service)


@task(help={"service": "If specified, only affect this service."})
def restart(context, service=""):
    """Gracefully restart specified or all services."""
    print("Restarting Nautobot...")
    docker_compose(context, "restart", service=service)


@task(help={"service": "If specified, only affect this service."})
def stop(context, service=""):
    """Stop specified or all services, if service is not specified, remove all containers."""
    print("Stopping Nautobot...")
    docker_compose(context, "stop" if service else "down --remove-orphans", service=service)


@task
def destroy(context):
    """Destroy all containers and volumes."""
    print("Destroying Nautobot...")
    docker_compose(context, "down --remove-orphans --volumes")


@task
def export(context):
    """Export docker compose configuration to `compose.yaml` file.

    Useful to:

    - Debug docker compose configuration.
    - Allow using `docker compose` command directly without invoke.
    """
    docker_compose(context, "convert > compose.yaml")


@task(name="ps", help={"all": "Show all, including stopped containers"})
def ps_task(context, all=False):
    """List containers."""
    docker_compose(context, f"ps {'--all' if all else ''}")


@task
def vscode(context):
    """Launch Visual Studio Code with the appropriate Environment variables to run in a container."""
    command = "code nautobot.code-workspace"

    context.run(command)


@task(
    help={
        "service": "If specified, only display logs for this service (default: all)",
        "follow": "Flag to follow logs (default: False)",
        "tail": "Tail N number of lines (default: all)",
    }
)
def logs(context, service="", follow=False, tail=0):
    """View the logs of a docker compose service."""
    command = "logs "

    if follow:
        command += "--follow "
    if tail:
        command += f"--tail={tail} "

    docker_compose(context, command, service=service)


# ------------------------------------------------------------------------------
# ACTIONS
# ------------------------------------------------------------------------------
@task(help={"file": "Python file to execute"})
def nbshell(context, file=""):
    """Launch an interactive nbshell session."""
    command = [
        "nautobot-server",
        "nbshell",
        f"< '{file}'" if file else "",
    ]
    run_command(context, " ".join(command), pty=not bool(file))


@task
def shell_plus(context):
    """Launch an interactive shell_plus session."""
    command = "nautobot-server shell_plus"
    run_command(context, command)


@task
def cli(context, service="nautobot"):
    """Launch a bash shell inside the Nautobot container."""
    run_command(context, "bash", service=service)


@task(
    help={
        "user": "name of the superuser to create (default: admin)",
    }
)
def createsuperuser(context, user="admin"):
    """Create a new Nautobot superuser account (default: "admin"), will prompt for password."""
    command = f"nautobot-server createsuperuser --username {user}"

    run_command(context, command)


@task(
    help={
        "name": "name of the migration to be created; if unspecified, will autogenerate a name",
    }
)
def makemigrations(context, name=""):
    """Perform makemigrations operation in Django."""
    command = "nautobot-server makemigrations nautobot_design_builder"

    if name:
        command += f" --name {name}"

    run_command(context, command)


@task
def migrate(context):
    """Perform migrate operation in Django."""
    command = "nautobot-server migrate"

    run_command(context, command)


@task(help={})
def post_upgrade(context):
    """
    Performs Nautobot common post-upgrade operations using a single entrypoint.

    This will run the following management commands with default settings, in order:

    - migrate
    - trace_paths
    - collectstatic
    - remove_stale_contenttypes
    - clearsessions
    - invalidate all
    """
    command = "nautobot-server post_upgrade"

    run_command(context, command)


@task(
    help={
        "service": "Docker compose service name to run command in (default: nautobot).",
        "command": "Command to run (default: bash).",
        "file": "File to run command with (default: empty)",
    },
)
def exec(context, service="nautobot", command="bash", file=""):
    """Launch a command inside the running container (defaults to bash shell inside nautobot container)."""
    command = [
        "exec",
        "--",
        service,
        command,
        f"< '{file}'" if file else "",
    ]
    docker_compose(context, " ".join(command), pty=not bool(file))


@task(
    help={
        "db-name": "Database name (default: Nautobot database)",
        "input-file": "SQL file to execute and quit (default: empty, start interactive CLI)",
        "output-file": "Ouput file, overwrite if exists (default: empty, output to stdout)",
        "query": "SQL command to execute and quit (default: empty)",
    }
)
def dbshell(context, db_name="", input_file="", output_file="", query=""):
    """Start database CLI inside the running `db` container.

    Doesn't use `nautobot-server dbshell`, using started `db` service container only.
    """
    if input_file and query:
        raise ValueError("Cannot specify both, `input_file` and `query` arguments")
    if output_file and not (input_file or query):
        raise ValueError("`output_file` argument requires `input_file` or `query` argument")

    env = {}
    if query:
        env["_SQL_QUERY"] = query

    command = [
        "exec",
        "--env=_SQL_QUERY" if query else "",
        "-- db sh -c '",
    ]

    if _is_compose_included(context, "mysql"):
        command += [
            "mysql",
            "--user=$MYSQL_USER",
            "--password=$MYSQL_PASSWORD",
            f"--database={db_name or '$MYSQL_DATABASE'}",
        ]
    elif _is_compose_included(context, "postgres"):
        command += [
            "psql",
            "--username=$POSTGRES_USER",
            f"--dbname={db_name or '$POSTGRES_DB'}",
        ]
    else:
        raise ValueError("Unsupported database backend.")

    command += [
        "'",
        '<<<"$_SQL_QUERY"' if query else "",
        f"< '{input_file}'" if input_file else "",
        f"> '{output_file}'" if output_file else "",
    ]

    docker_compose(context, " ".join(command), env=env, pty=not (input_file or output_file or query))


@task(
    help={
        "input-file": "SQL dump file to replace the existing database with. This can be generated using `invoke backup-db` (default: `dump.sql`).",
    }
)
def import_db(context, input_file="dump.sql"):
    """Stop Nautobot containers and replace the current database with the dump into the running `db` container."""
    docker_compose(context, "stop -- nautobot worker")

    command = ["exec -- db sh -c '"]

    if _is_compose_included(context, "mysql"):
        command += [
            "mysql",
            "--database=$MYSQL_DATABASE",
            "--user=$MYSQL_USER",
            "--password=$MYSQL_PASSWORD",
        ]
    elif _is_compose_included(context, "postgres"):
        command += [
            "psql",
            "--username=$POSTGRES_USER",
            "postgres",
        ]
    else:
        raise ValueError("Unsupported database backend.")

    command += [
        "'",
        f"< '{input_file}'",
    ]

    docker_compose(context, " ".join(command), pty=False)

    print("Database import complete, you can start Nautobot now: `invoke start`")


@task(
    help={
        "db-name": "Database name to backup (default: Nautobot database)",
        "output-file": "Ouput file, overwrite if exists (default: `dump.sql`)",
        "readable": "Flag to dump database data in more readable format (default: `True`)",
    }
)
def backup_db(context, db_name="", output_file="dump.sql", readable=True):
    """Dump database into `output_file` file from running `db` container."""
    command = ["exec -- db sh -c '"]

    if _is_compose_included(context, "mysql"):
        command += [
            "mysqldump",
            "--user=root",
            "--password=$MYSQL_ROOT_PASSWORD",
            "--add-drop-database",
            "--skip-extended-insert" if readable else "",
            "--databases",
            db_name if db_name else "$MYSQL_DATABASE",
        ]
    elif _is_compose_included(context, "postgres"):
        command += [
            "pg_dump",
            "--clean",
            "--create",
            "--if-exists",
            "--username=$POSTGRES_USER",
            f"--dbname={db_name or '$POSTGRES_DB'}",
            "--inserts" if readable else "",
        ]
    else:
        raise ValueError("Unsupported database backend.")

    command += [
        "'",
        f"> '{output_file}'",
    ]

    docker_compose(context, " ".join(command), pty=False)

    print(50 * "=")
    print("The database backup has been successfully completed and saved to the following file:")
    print(output_file)
    print("You can import this database backup with the following command:")
    print(f"invoke import-db --input-file '{output_file}'")
    print(50 * "=")


# ------------------------------------------------------------------------------
# DOCS
# ------------------------------------------------------------------------------
@task
def docs(context):
    """Build and serve docs locally for development."""
    command = "mkdocs serve -v"

    if is_truthy(context.nautobot_design_builder.local):
        print(">>> Serving Documentation at http://localhost:8001")
        run_command(context, command)
    else:
        start(context, service="docs")


@task
def build_and_check_docs(context):
    """Build documentation to be available within Nautobot."""
    command = "mkdocs build --no-directory-urls --strict"
    run_command(context, command)


@task(name="help")
def help_task(context):
    """Print the help of available tasks."""
    import tasks  # pylint: disable=all

    root = Collection.from_module(tasks)
    for task_name in sorted(root.task_names):
        print(50 * "-")
        print(f"invoke {task_name} --help")
        context.run(f"invoke {task_name} --help")


# ------------------------------------------------------------------------------
# TESTS
# ------------------------------------------------------------------------------
@task(
    help={
        "autoformat": "Apply formatting recommendations automatically, rather than failing if formatting is incorrect.",
    }
)
def black(context, autoformat=False):
    """Check Python code style with Black."""
    if autoformat:
        black_command = "black"
    else:
        black_command = "black --check --diff"

    command = f"{black_command} ."

    run_command(context, command)


@task
def flake8(context):
    """Check for PEP8 compliance and other style issues."""
    command = "flake8 . --config .flake8"
    run_command(context, command)


@task
def hadolint(context):
    """Check Dockerfile for hadolint compliance and other style issues."""
    command = "hadolint development/Dockerfile"
    run_command(context, command)


@task
def pylint(context):
    """Run pylint code analysis."""
    command = 'pylint --init-hook "import nautobot; nautobot.setup()" --rcfile pyproject.toml nautobot_design_builder'
    run_command(context, command)


@task
def pydocstyle(context):
    """Run pydocstyle to validate docstring formatting adheres to NTC defined standards."""
    # We exclude the /migrations/ directory since it is autogenerated code
    command = "pydocstyle ."
    run_command(context, command)


@task
def bandit(context):
    """Run bandit to validate basic static code security analysis."""
    command = "bandit --recursive . --configfile .bandit.yml"
    run_command(context, command)


@task
def yamllint(context):
    """Run yamllint to validate formatting adheres to NTC defined YAML standards.

    Args:
        context (obj): Used to run specific commands
    """
    command = "yamllint . --format standard"
    run_command(context, command)


@task
def check_migrations(context):
    """Check for missing migrations."""
    command = "nautobot-server makemigrations --dry-run --check"

    run_command(context, command)


@task(
    help={
        "keepdb": "save and re-use test database between test runs for faster re-testing.",
        "label": "specify a directory or module to test instead of running all Nautobot tests",
        "failfast": "fail as soon as a single test fails don't run the entire test suite",
        "buffer": "Discard output from passing tests",
        "pattern": "Run specific test methods, classes, or modules instead of all tests",
        "verbose": "Enable verbose test output.",
    }
)
def unittest(
    context,
    keepdb=False,
    label="nautobot_design_builder",
    failfast=False,
    buffer=True,
    pattern="",
    verbose=False,
):
    """Run Nautobot unit tests."""
    command = f"coverage run --module nautobot.core.cli test {label}"

    if keepdb:
        command += " --keepdb"
    if failfast:
        command += " --failfast"
    if buffer:
        command += " --buffer"
    if pattern:
        command += f" -k='{pattern}'"
    if verbose:
        command += " --verbosity 2"

    run_command(context, command)
    run_command(context, "coverage lcov --include 'nautobot_design_builder/*' -o lcov.info")


@task
def unittest_coverage(context):
    """Report on code test coverage as measured by 'invoke unittest'."""
    command = "coverage report --skip-covered --include 'nautobot_design_builder/*' --omit *migrations*"

    run_command(context, command)


@task(
    help={
        "failfast": "fail as soon as a single test fails don't run the entire test suite. (default: False)",
        "keepdb": "Save and re-use test database between test runs for faster re-testing. (default: False)",
        "lint-only": "Only run linters; unit tests will be excluded. (default: False)",
    }
)
def tests(context, failfast=False, keepdb=False, lint_only=False):
    """Run all tests for this plugin."""
    # If we are not running locally, start the docker containers so we don't have to for each test
    if not is_truthy(context.nautobot_design_builder.local):
        print("Starting Docker Containers...")
        start(context)
    # Sorted loosely from fastest to slowest
    print("Running black...")
    black(context)
    print("Running flake8...")
    flake8(context)
    print("Running bandit...")
    bandit(context)
    print("Running pydocstyle...")
    pydocstyle(context)
    print("Running yamllint...")
    yamllint(context)
    print("Running poetry check...")
    lock(context, check=True)
    print("Running migrations check...")
    check_migrations(context)
    print("Running pylint...")
    pylint(context)
    print("Running mkdocs...")
    build_and_check_docs(context)
    if not lint_only:
        print("Running unit tests...")
        unittest(context, failfast=failfast, keepdb=keepdb)
        unittest_coverage(context)
    print("All tests have passed!")<|MERGE_RESOLUTION|>--- conflicted
+++ resolved
@@ -46,15 +46,9 @@
 namespace.configure(
     {
         "nautobot_design_builder": {
-<<<<<<< HEAD
-            "nautobot_ver": "1.6.5",
-            "project_name": "nautobot_design_builder",
-            "python_ver": "3.8",
-=======
             "nautobot_ver": "1.6.0",
             "project_name": "nautobot-design-builder",
             "python_ver": "3.11",
->>>>>>> 4201c6c4
             "local": False,
             "compose_dir": os.path.join(os.path.dirname(__file__), "development"),
             "compose_files": [
