--- conflicted
+++ resolved
@@ -106,12 +106,6 @@
     # TODO: Add saved graphql query (future feature)
     # TODO: Add a template mapping to get custom payload (future feature)
     job = models.ForeignKey(to=JobModel, on_delete=models.PROTECT, editable=False)
-<<<<<<< HEAD
-    version = models.CharField(max_length=20, default="0.0.0")
-    description = models.CharField(max_length=255, blank=True, default="")
-    docs = models.CharField(max_length=4096, blank=True, default="", editable=False)
-=======
->>>>>>> 8127edab
     objects = DesignQuerySet.as_manager()
 
     class Meta:
@@ -173,11 +167,7 @@
         return self.get(design__job__name=design_name, name=instance_name)
 
 
-<<<<<<< HEAD
-DESIGN_NAME_MAX_LENGTH = 100
-=======
 DESIGN_NAME_MAX_LENGTH = 255
->>>>>>> 8127edab
 
 
 @extras_features("statuses")
@@ -199,11 +189,7 @@
     first_implemented = models.DateTimeField(blank=True, null=True, auto_now_add=True)
     last_implemented = models.DateTimeField(blank=True, null=True)
     live_state = StatusField(blank=False, null=False, on_delete=models.PROTECT)
-<<<<<<< HEAD
-    version = models.CharField(max_length=20)
-=======
     version = models.CharField(max_length=20, blank=True, default="")
->>>>>>> 8127edab
 
     objects = DesignInstanceQuerySet.as_manager()
 
@@ -267,22 +253,14 @@
             raise ValidationError("A Design Instance can only be delete if it's Decommissioned and not Deployed.")
         return super().delete(*args, **kwargs)
 
-<<<<<<< HEAD
-    def get_created_by(self):
-=======
     @property
     def created_by(self):
->>>>>>> 8127edab
         """Get the username of the user who created the object."""
         created_by, _ = get_created_and_last_updated_usernames_for_model(self)
         return created_by
 
-<<<<<<< HEAD
-    def get_last_updated_by(self):
-=======
     @property
     def last_updated_by(self):
->>>>>>> 8127edab
         """Get the username of the user who update the object last time."""
         _, last_updated_by = get_created_and_last_updated_usernames_for_model(self)
         return last_updated_by
