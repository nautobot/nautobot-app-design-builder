--- conflicted
+++ resolved
@@ -220,19 +220,6 @@
     def __init__(self, field: django_models.Field):  # noqa:D102,D107
         super().__init__(field)
         self.auto_through = True
-<<<<<<< HEAD
-        self.through_fields = field.remote_field.through_fields
-        through = field.remote_field.through
-        if not through._meta.auto_created:
-            self.auto_through = False
-            self.related_model = through
-            if field.remote_field.through_fields:
-                self.link_field = field.remote_field.through_fields[0]
-            else:
-                for f in through._meta.fields:
-                    if f.related_model == field.model:
-                        self.link_field = f.name
-=======
         self._init_through()
 
     def _init_through(self):
@@ -278,24 +265,15 @@
             if self.auto_through is False and attributes.issubset(through_fields):
                 return self.through
         return self.related_model
->>>>>>> a242518d
 
     @debug_set
     def __set__(self, obj: "ModelInstance", values):  # noqa:D105
         def setter():
             items = []
             for value in values:
-<<<<<<< HEAD
-                value = self._get_instance(obj, value, getattr(obj.instance, self.field_name))
-                if self.auto_through:
-                    # Only need to call `add` if the through relationship was
-                    # auto-created. Otherwise we explicitly create the through
-                    # object
-=======
                 related_model = self._get_related_model(value)
                 value = self._get_instance(obj, value, getattr(obj.instance, self.field_name), related_model)
                 if related_model is not self.through:
->>>>>>> a242518d
                     items.append(value.instance)
                 else:
                     setattr(value.instance, self.link_field, obj.instance)
@@ -312,10 +290,6 @@
 class ManyToManyRelField(ManyToManyField):  # pylint:disable=too-few-public-methods
     """Reverse many to many relationship field."""
 
-<<<<<<< HEAD
-    def __init__(self, field: django_models.Field):  # noqa:D102,D107
-        super().__init__(field.remote_field)
-=======
     def _init_through(self):
         self.through = self.field.through
         if not self.through._meta.auto_created:
@@ -326,7 +300,6 @@
                 for f in self.through._meta.fields:
                     if f.related_model == self.field.model:
                         self.link_field = f.name
->>>>>>> a242518d
 
 
 class GenericRelationField(BaseModelField, RelationshipFieldMixin):  # pylint:disable=too-few-public-methods
