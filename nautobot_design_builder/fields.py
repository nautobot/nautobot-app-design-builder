--- conflicted
+++ resolved
@@ -76,21 +76,25 @@
         model_instance (ModelInstance): The model instance that is being updated.
         attr_name (str): The attribute to be updated.
     """
-    old_value = _get_change_value(getattr(model_instance.instance, attr_name))
+    old_value = _get_change_value(getattr(model_instance.design_instance, attr_name))
     yield
-    new_value = _get_change_value(getattr(model_instance.instance, attr_name))
+    new_value = _get_change_value(getattr(model_instance.design_instance, attr_name))
     if old_value != new_value:
         if isinstance(old_value, set):
-            model_instance.metadata.changes[attr_name] = {
+            model_instance.design_metadata.changes[attr_name] = {
                 "old_items": old_value,
                 "new_items": new_value,
             }
             # Many-to-Many changes need to be logged on the parent,
             # and this won't happen implicitly so we log the changes
             # explicitly here.
-            model_instance.environment.journal.log(model_instance)
+            #
+            # TODO: This has been commented out because I *think* that it is
+            # no longer needed since their is now a journal log created in the
+            # create_child method.
+            # model_instance.design_metadata.environment.journal.log(model_instance)
         else:
-            model_instance.metadata.changes[attr_name] = {
+            model_instance.design_metadata.changes[attr_name] = {
                 "old_value": old_value,
                 "new_value": new_value,
             }
@@ -172,12 +176,8 @@
 
     @debug_set
     def __set__(self, obj: "ModelInstance", value):  # noqa: D105
-<<<<<<< HEAD
         with change_log(obj, self.field_name):
-            setattr(obj.instance, self.field_name, value)
-=======
-        setattr(obj.design_instance, self.field_name, value)
->>>>>>> 4fc9ed74
+            setattr(obj.design_instance, self.field_name, value)
 
 
 class RelationshipFieldMixin:  # pylint:disable=too-few-public-methods
@@ -233,16 +233,10 @@
             model_instance = self._get_instance(obj, value)
             if model_instance.design_metadata.created:
                 model_instance.save()
-<<<<<<< HEAD
-            else:
-                model_instance.environment.journal.log(model_instance)
 
             with change_log(obj, self.field.attname):
-                setattr(obj.instance, self.field_name, model_instance.instance)
-
-=======
-            setattr(obj.design_instance, self.field_name, model_instance.design_instance)
->>>>>>> 4fc9ed74
+                setattr(obj.design_instance, self.field_name, model_instance.design_instance)
+
             if deferred:
                 obj.design_instance.save(update_fields=[self.field_name])
 
@@ -263,12 +257,8 @@
         def setter():
             for value in values:
                 value = self._get_instance(obj, value, getattr(obj, self.field_name))
-<<<<<<< HEAD
                 with change_log(value, self.field.field.attname):
-                    setattr(value.instance, self.field.field.name, obj.instance)
-=======
-                setattr(value.design_instance, self.field.field.name, obj.design_instance)
->>>>>>> 4fc9ed74
+                    setattr(value.design_instance, self.field.field.name, obj.design_instance)
                 value.save()
 
         obj.connect("POST_INSTANCE_SAVE", setter)
@@ -331,31 +321,15 @@
         def setter():
             items = []
             for value in values:
-<<<<<<< HEAD
                 related_model, through_fields = self._get_related_model(value)
-                relationship_manager = getattr(obj.instance, self.field_name).model.objects
+                relationship_manager = getattr(obj.design_instance, self.field_name).model.objects
                 if through_fields:
-                    value[f"!create_or_update:{self.link_field}_id"] = str(obj.instance.id)
+                    value[f"!create_or_update:{self.link_field}_id"] = str(obj.design_instance.id)
                     relationship_manager = self.through.objects
 
                 for field in through_fields:
                     value[f"!create_or_update:{field}"] = value.pop(field)
                 value = self._get_instance(obj, value, relationship_manager, related_model)
-                if related_model is not self.through:
-                    items.append(value.instance)
-                if value.metadata.created:
-                    value.save()
-                else:
-                    # If the value isn't saved we still need to log it so that
-                    # the changeset gets a record of this value's existence in
-                    # a design
-                    value.environment.journal.log(value)
-            if items:
-                with change_log(obj, self.field_name):
-                    getattr(obj.instance, self.field_name).add(*items)
-=======
-                related_model = self._get_related_model(value)
-                value = self._get_instance(obj, value, getattr(obj.design_instance, self.field_name), related_model)
                 if related_model is not self.through:
                     items.append(value.design_instance)
                 else:
@@ -363,8 +337,8 @@
                 if value.design_metadata.created:
                     value.save()
             if items:
-                getattr(obj.design_instance, self.field_name).add(*items)
->>>>>>> 4fc9ed74
+                with change_log(obj, self.field_name):
+                    getattr(obj.design_instance, self.field_name).add(*items)
 
         obj.connect("POST_INSTANCE_SAVE", setter)
 
@@ -396,16 +370,9 @@
             value = self._get_instance(obj, value)
             if value.design_metadata.created:
                 value.save()
-<<<<<<< HEAD
-            else:
-                value.environment.journal.log(value)
-            items.append(value.instance)
+            items.append(value.design_instance)
         with change_log(obj, self.field_name):
-            getattr(obj.instance, self.field_name).add(*items)
-=======
-            items.append(value.desig_instance)
-        getattr(obj.design_instance, self.field_name).add(*items)
->>>>>>> 4fc9ed74
+            getattr(obj.design_instance, self.field_name).add(*items)
 
 
 class GenericForeignKeyField(BaseModelField, RelationshipFieldMixin):  # pylint:disable=too-few-public-methods
@@ -415,15 +382,10 @@
     def __set__(self, obj: "ModelInstance", value):  # noqa:D105
         fk_field = self.field.fk_field
         ct_field = self.field.ct_field
-<<<<<<< HEAD
-        ct_id_field = obj.instance._meta.get_field(ct_field).attname
+        ct_id_field = obj.design_instance._meta.get_field(ct_field).attname
         with change_log(obj, fk_field), change_log(obj, ct_id_field):
-            setattr(obj.instance, fk_field, value.instance.pk)
-            setattr(obj.instance, ct_field, ContentType.objects.get_for_model(value.instance))
-=======
-        setattr(obj.design_instance, fk_field, value.design_instance.pk)
-        setattr(obj.design_instance, ct_field, ContentType.objects.get_for_model(value.design_instance))
->>>>>>> 4fc9ed74
+            setattr(obj.design_instance, fk_field, value.design_instance.pk)
+            setattr(obj.design_instance, ct_field, ContentType.objects.get_for_model(value.design_instance))
 
 
 class TagField(BaseModelField, RelationshipFieldMixin):  # pylint:disable=too-few-public-methods
@@ -443,15 +405,10 @@
                 value = self._get_instance(obj, value, getattr(obj.design_instance, self.field_name))
                 if value.design_metadata.created:
                     value.save()
-<<<<<<< HEAD
-                items.append(value.instance)
+                items.append(value.design_instance)
             if items:
                 with change_log(obj, self.field_name):
-                    getattr(obj.instance, self.field_name).add(*items)
-=======
-                items.append(value.design_instance)
-            getattr(obj.design_instance, self.field_name).add(*items)
->>>>>>> 4fc9ed74
+                    getattr(obj.design_instance, self.field_name).add(*items)
 
         obj.connect("POST_INSTANCE_SAVE", setter)
 
@@ -461,12 +418,8 @@
 
     @debug_set
     def __set__(self, obj: "ModelInstance", value):  # noqa:D105
-<<<<<<< HEAD
         with change_log(obj, self.field.attname):
-            setattr(obj.instance, self.field.attname, self._get_instance(obj, value))
-=======
-        setattr(obj.design_instance, self.field.attname, self._get_instance(obj, value))
->>>>>>> 4fc9ed74
+            setattr(obj.design_instance, self.field.attname, self._get_instance(obj, value))
 
 
 class CustomRelationshipField(ModelField, RelationshipFieldMixin):  # pylint: disable=too-few-public-methods
@@ -505,8 +458,6 @@
                 value = self._get_instance(obj, value)
                 if value.design_metadata.created:
                     value.save()
-                else:
-                    value.environment.journal.log(value)
 
                 source = obj.design_instance
                 destination = value.design_instance
@@ -515,13 +466,17 @@
 
                 source_type = ContentType.objects.get_for_model(source)
                 destination_type = ContentType.objects.get_for_model(destination)
-                RelationshipAssociation.objects.update_or_create(
-                    relationship=self.relationship,
-                    source_id=source.id,
-                    source_type=source_type,
-                    destination_id=destination.id,
-                    destination_type=destination_type,
+                relationship_association = obj.design_metadata.create_child(
+                    RelationshipAssociation,
+                    attributes={
+                        "relationship_id": self.relationship.id,
+                        "source_id": source.id,
+                        "source_type_id": source_type.id,
+                        "destination_id": destination.id,
+                        "destination_type_id": destination_type.id,
+                    },
                 )
+                relationship_association.save()
 
         obj.connect("POST_INSTANCE_SAVE", setter)
 
