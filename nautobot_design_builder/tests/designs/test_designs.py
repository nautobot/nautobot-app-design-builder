--- conflicted
+++ resolved
@@ -1,20 +1,15 @@
 """Design jobs used for unit testing."""
 
-<<<<<<< HEAD
 from nautobot.dcim.models import Manufacturer, Device, Interface
 from nautobot.extras.jobs import StringVar, ObjectVar
+
+from nautobot.apps.jobs import register_jobs
 
 from nautobot_design_builder.design_job import DesignJob
 from nautobot_design_builder.design import ModelInstance
 from nautobot_design_builder.ext import Extension, AttributeExtension
 from nautobot_design_builder.contrib import ext
 from nautobot_design_builder.tests.designs.context import IntegrationTestContext
-=======
-from nautobot.apps.jobs import register_jobs
-
-from nautobot_design_builder.design_job import DesignJob
-from nautobot_design_builder.ext import Extension
->>>>>>> 61a72dca
 
 
 class SimpleDesign(DesignJob):
@@ -98,7 +93,6 @@
         design_file = "templates/design_with_validation_error.yaml.j2"
 
 
-<<<<<<< HEAD
 class NextInterfaceExtension(AttributeExtension):
     """Attribute extension to calculate the next available interface name."""
 
@@ -165,14 +159,17 @@
             NextInterfaceExtension,
             ext.ChildPrefixExtension,
         ]
-=======
+
+name = "Test Designs"
+
 register_jobs(
     SimpleDesign,
+    SimpleDesign3,
     SimpleDesignReport,
     MultiDesignJob,
     MultiDesignJobWithError,
     DesignJobWithExtensions,
     DesignWithRefError,
     DesignWithValidationError,
-)
->>>>>>> 61a72dca
+    IntegrationDesign,
+)