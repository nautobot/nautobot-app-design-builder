--- conflicted
+++ resolved
@@ -5,12 +5,9 @@
 
 from nautobot_design_builder.design_job import DesignJob
 from nautobot_design_builder.ext import Extension
-<<<<<<< HEAD
-from nautobot_design_builder.util import nautobot_version
-=======
 from nautobot_design_builder.contrib import ext
 from nautobot_design_builder.tests.designs.context import IntegrationTestContext
->>>>>>> 00ec4bff
+from nautobot_design_builder.util import nautobot_version
 
 
 class SimpleDesign(DesignJob):
@@ -94,20 +91,6 @@
         design_file = "templates/design_with_validation_error.yaml.j2"
 
 
-<<<<<<< HEAD
-if nautobot_version >= "2.0":
-    from nautobot.apps.jobs import register_jobs  # pylint: disable=import-error, no-name-in-module, ungrouped-imports
-
-    register_jobs(
-        SimpleDesign,
-        SimpleDesignReport,
-        MultiDesignJob,
-        MultiDesignJobWithError,
-        DesignJobWithExtensions,
-        DesignWithRefError,
-        DesignWithValidationError,
-    )
-=======
 class IntegrationDesign(DesignJob):
     """Integration design job."""
 
@@ -132,5 +115,4 @@
         design_files = [
             "templates/integration_design_ipam.yaml.j2",
             "templates/integration_design_devices.yaml.j2",
-        ]
->>>>>>> 00ec4bff
+        ]