"""Unit tests related to template extensions."""
<<<<<<< HEAD
=======

import sys
>>>>>>> d0b5fa4a

import sys
import copy
from django.test import TestCase

from nautobot_design_builder import ext
from nautobot_design_builder.design import Environment
from nautobot_design_builder.ext import DesignImplementationError


class Extension(ext.AttributeExtension):
    """An extension for testing."""

    tag = "custom_extension"

    def attribute(self, value, model_instance) -> None:
        pass


class NotExtension:  # pylint: disable=too-few-public-methods
    """Something that is named an Extension but isn't an extension."""


class TestExtensionDiscovery(TestCase):
    """Test that extensions are discovered correctly."""

    def test_is_extension(self):
        self.assertTrue(ext.is_extension(Extension))
        self.assertFalse(ext.is_extension(NotExtension))

    def test_default_extensions(self):
        extensions = [ext.GitContextExtension, ext.ReferenceExtension]
        discovered_extensions = ext.extensions()
        for extension in extensions:
            self.assertIn(extension, discovered_extensions)

    def test_extensions(self):
        extensions = [Extension]
        discovered_extensions = ext.extensions(sys.modules[__name__])
        self.assertEqual(extensions, discovered_extensions)


class TestCustomExtensions(TestCase):
    """Test that custom extensions are loaded correctly."""

    def test_builder_called_with_custom_extensions(self):
        environment = Environment(extensions=[Extension])
        self.assertEqual(
            environment.extensions["attribute"]["custom_extension"]["class"],
            Extension,
        )

    def test_environment_called_with_invalid_extensions(self):
        self.assertRaises(DesignImplementationError, Environment, extensions=[NotExtension])


class TestExtensionCommitRollback(TestCase):
    """Test that extensions are called correctly."""

    @staticmethod
    def run_test(design, commit):
        """Implement a design and return wether or not `commit` and `roll_back` were called."""
        committed = False
        rolled_back = False

        class CommitExtension(ext.AttributeExtension):
            """Test extension."""

            tag = "extension"

            def attribute(self, value, model_instance) -> None:
                pass

            def commit(self) -> None:
                nonlocal committed
                committed = True

            def roll_back(self) -> None:
                nonlocal rolled_back
                rolled_back = True

<<<<<<< HEAD
        builder = Builder(extensions=[CommitExtension])
        builder.builder_output["whatever"] = copy.deepcopy(design)
        try:
            builder.implement_design_changes(design, {}, design_file="whatever", commit=commit)
=======
        environment = Environment(extensions=[CommitExtension])
        try:
            environment.implement_design(design, commit=commit)
>>>>>>> d0b5fa4a
        except DesignImplementationError:
            pass
        return committed, rolled_back

    def test_extension_commit(self):
        design = {
            "manufacturers": [
                {
                    "!create_or_update:name": "Test Manufacturer",
                    "!extension": True,
                }
            ]
        }
        committed, rolled_back = self.run_test(design, commit=True)
        self.assertTrue(committed)
        self.assertFalse(rolled_back)

    def test_extension_roll_back(self):
        design = {
            "manufacturers": [
                {
                    "!extension": True,
                    "!create_or_update:name": "!ref:noref",
                }
            ]
        }
        committed, rolled_back = self.run_test(design, commit=True)
        self.assertTrue(rolled_back)
        self.assertFalse(committed)

    def test_extension_explicit_roll_back(self):
        design = {
            "manufacturers": [
                {
                    "!create_or_update:name": "Test Manufacturer",
                    "!extension": True,
                }
            ]
        }
        committed, rolled_back = self.run_test(design, commit=False)
        self.assertTrue(rolled_back)
        self.assertFalse(committed)<|MERGE_RESOLUTION|>--- conflicted
+++ resolved
@@ -1,9 +1,4 @@
 """Unit tests related to template extensions."""
-<<<<<<< HEAD
-=======
-
-import sys
->>>>>>> d0b5fa4a
 
 import sys
 import copy
@@ -85,16 +80,9 @@
                 nonlocal rolled_back
                 rolled_back = True
 
-<<<<<<< HEAD
-        builder = Builder(extensions=[CommitExtension])
-        builder.builder_output["whatever"] = copy.deepcopy(design)
-        try:
-            builder.implement_design_changes(design, {}, design_file="whatever", commit=commit)
-=======
         environment = Environment(extensions=[CommitExtension])
         try:
             environment.implement_design(design, commit=commit)
->>>>>>> d0b5fa4a
         except DesignImplementationError:
             pass
         return committed, rolled_back
