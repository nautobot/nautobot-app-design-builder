--- conflicted
+++ resolved
@@ -47,14 +47,10 @@
     def test_multiple_design_files_with_roll_back(self):
         self.assertEqual(0, Manufacturer.objects.all().count())
         job = self.get_mocked_job(test_designs.MultiDesignJobWithError)
-<<<<<<< HEAD
-        job.run(data=self.data, commit=True)
-=======
         if nautobot_version < "2":
-            job.run(data={}, commit=True)
+            job.run(data=self.data, commit=True)
         else:
             self.assertRaises(DesignValidationError, job.run, data={}, commit=True)
->>>>>>> 4201c6c4
 
         self.assertEqual(0, Manufacturer.objects.all().count())
 
@@ -74,41 +70,29 @@
     def test_simple_design_implementation_error(self, object_creator: Mock):
         object_creator.return_value.implement_design.side_effect = DesignImplementationError("Broken")
         job = self.get_mocked_job(test_designs.SimpleDesign)
-<<<<<<< HEAD
-        job.run(data=self.data, commit=True)
-=======
         if nautobot_version < "2":
-            job.run(data={}, commit=True)
+            job.run(data=self.data, commit=True)
         else:
             self.assertRaises(DesignImplementationError, job.run, data={}, commit=True)
->>>>>>> 4201c6c4
         self.assertTrue(job.failed)
         job.job_result.log.assert_called()
         self.assertEqual("Broken", self.logged_messages[-1]["message"])
 
     def test_invalid_ref(self):
         job = self.get_mocked_job(test_designs.DesignWithRefError)
-<<<<<<< HEAD
-        job.run(data=self.data, commit=True)
-=======
         if nautobot_version < "2":
-            job.run(data={}, commit=True)
+            job.run(data=self.data, commit=True)
         else:
             self.assertRaises(DesignImplementationError, job.run, data={}, commit=True)
->>>>>>> 4201c6c4
         message = self.logged_messages[-1]["message"]
         self.assertEqual("No ref named manufacturer has been saved in the design.", message)
 
     def test_failed_validation(self):
         job = self.get_mocked_job(test_designs.DesignWithValidationError)
-<<<<<<< HEAD
-        job.run(data=self.data, commit=True)
-=======
         if nautobot_version < "2":
-            job.run(data={}, commit=True)
+            job.run(data=self.data, commit=True)
         else:
             self.assertRaises(DesignValidationError, job.run, data={}, commit=True)
->>>>>>> 4201c6c4
         message = self.logged_messages[-1]["message"]
 
         want_error = DesignValidationError("Manufacturer")
