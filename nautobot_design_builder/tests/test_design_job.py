"""Test running design jobs."""

import copy
from unittest.mock import patch, Mock

from django.core.exceptions import ValidationError
from django.contrib.contenttypes.models import ContentType

from nautobot.dcim.models import Manufacturer, DeviceType, Device
from nautobot.ipam.models import VRF, Prefix, IPAddress

from nautobot.extras.models import JobResult, Job, Status
from nautobot_design_builder.errors import DesignImplementationError, DesignValidationError
from nautobot_design_builder.tests import DesignTestCase
from nautobot_design_builder.tests.designs import test_designs
<<<<<<< HEAD
from nautobot_design_builder.util import nautobot_version
from nautobot_design_builder import models


# pylint: disable=unused-argument
=======
>>>>>>> b17545dd


class TestDesignJob(DesignTestCase):
    """Test running design jobs."""

    @patch("nautobot_design_builder.models.Journal")
    @patch("nautobot_design_builder.models.DesignInstance.objects.get")
    @patch("nautobot_design_builder.design_job.DesignJob.design_model")
    @patch("nautobot_design_builder.design_job.Environment")
    def test_simple_design_commit(self, environment: Mock, *_):
        job = self.get_mocked_job(test_designs.SimpleDesign)
        job.run(data=self.data, commit=True)
        self.assertIsNotNone(job.job_result)
        environment.assert_called()
        self.assertDictEqual(
            {"manufacturers": {"name": "Test Manufacturer"}},
            job.designs[test_designs.SimpleDesign.Meta.design_file],
        )
        environment.return_value.roll_back.assert_not_called()

<<<<<<< HEAD
    @patch("nautobot_design_builder.models.Journal")
    @patch("nautobot_design_builder.models.DesignInstance.objects.get")
    @patch("nautobot_design_builder.design_job.DesignJob.design_model")
    def test_simple_design_rollback(self, *_):
        self.assertEqual(0, Manufacturer.objects.all().count())
        job = self.get_mocked_job(test_designs.MultiDesignJobWithError)
        if nautobot_version < "2":
            job.run(data=self.data, commit=True)
        else:
            self.assertRaises(DesignValidationError, job.run, data={}, commit=True)

        self.assertEqual(0, Manufacturer.objects.all().count())
=======
    def test_simple_design_rollback(self):
        job1 = self.get_mocked_job(test_designs.SimpleDesign)
        job1.run(data={}, commit=True)
        self.assertFalse(job1.failed)
        self.assertEqual(1, Manufacturer.objects.all().count())
        job2 = self.get_mocked_job(test_designs.SimpleDesign3)
        job2.run(data={}, commit=True)
        self.assertTrue(job2.failed)
        self.assertEqual(1, Manufacturer.objects.all().count())
>>>>>>> b17545dd

    @patch("nautobot_design_builder.models.Journal")
    @patch("nautobot_design_builder.models.DesignInstance.objects.get")
    @patch("nautobot_design_builder.design_job.DesignJob.design_model")
    def test_simple_design_report(self, *_):
        job = self.get_mocked_job(test_designs.SimpleDesignReport)
        job.run(data=self.data, commit=True)
        self.assertJobSuccess(job)
        self.assertEqual("Report output", job.report)

    @patch("nautobot_design_builder.models.Journal")
    @patch("nautobot_design_builder.models.DesignInstance.objects.get")
    @patch("nautobot_design_builder.design_job.DesignJob.design_model")
    def test_multiple_design_files(self, *_):
        job = self.get_mocked_job(test_designs.MultiDesignJob)
        job.run(data=self.data, commit=True)
        self.assertDictEqual(
            {"manufacturers": {"name": "Test Manufacturer"}},
            job.designs[test_designs.MultiDesignJob.Meta.design_files[0]],
        )
        self.assertDictEqual(
            {"manufacturers": {"name": "Test Manufacturer 1"}},
            job.designs[test_designs.MultiDesignJob.Meta.design_files[1]],
        )

    @patch("nautobot_design_builder.models.Journal")
    @patch("nautobot_design_builder.models.DesignInstance.objects.get")
    @patch("nautobot_design_builder.design_job.DesignJob.design_model")
    def test_multiple_design_files_with_roll_back(self, *_):
        self.assertEqual(0, Manufacturer.objects.all().count())
        job = self.get_mocked_job(test_designs.MultiDesignJobWithError)
<<<<<<< HEAD
        if nautobot_version < "2":
            job.run(data=self.data, commit=True)
        else:
            self.assertRaises(DesignValidationError, job.run, data={}, commit=True)
=======
        job.run(data={}, commit=True)
>>>>>>> b17545dd

        self.assertEqual(0, Manufacturer.objects.all().count())

    @patch("nautobot_design_builder.models.DesignInstance.objects.get")
    @patch("nautobot_design_builder.design_job.DesignJob.design_model")
    @patch("nautobot_design_builder.models.Journal")
    @patch("nautobot_design_builder.design_job.Environment")
    def test_custom_extensions(self, environment: Mock, journal_mock, *_):
        job = self.get_mocked_job(test_designs.DesignJobWithExtensions)
        job.run(data=self.data, commit=True)
        environment.assert_called_once_with(
            job_result=job.job_result,
            extensions=test_designs.DesignJobWithExtensions.Meta.extensions,
            journal=journal_mock(),
        )


class TestDesignJobLogging(DesignTestCase):
    """Test that the design job logs errors correctly."""

    @patch("nautobot_design_builder.models.Journal")
    @patch("nautobot_design_builder.models.DesignInstance.objects.get")
    @patch("nautobot_design_builder.design_job.DesignJob.design_model")
    @patch("nautobot_design_builder.design_job.Environment")
    def test_simple_design_implementation_error(self, environment: Mock, *_):
        environment.return_value.implement_design.side_effect = DesignImplementationError("Broken")
        job = self.get_mocked_job(test_designs.SimpleDesign)
<<<<<<< HEAD
        if nautobot_version < "2":
            job.run(data=self.data, commit=True)
        else:
            self.assertRaises(DesignImplementationError, job.run, data={}, commit=True)
=======
        job.run(data={}, commit=True)
>>>>>>> b17545dd
        self.assertTrue(job.failed)
        job.job_result.log.assert_called()
        self.assertEqual("Broken", self.logged_messages[-1]["message"])

    @patch("nautobot_design_builder.models.Journal")
    @patch("nautobot_design_builder.models.DesignInstance.objects.get")
    @patch("nautobot_design_builder.design_job.DesignJob.design_model")
    def test_invalid_ref(self, *_):
        job = self.get_mocked_job(test_designs.DesignWithRefError)
<<<<<<< HEAD
        if nautobot_version < "2":
            job.run(data=self.data, commit=True)
        else:
            self.assertRaises(DesignImplementationError, job.run, data={}, commit=True)
=======
        job.run(data={}, commit=True)
>>>>>>> b17545dd
        message = self.logged_messages[-1]["message"]
        self.assertEqual("No ref named manufacturer has been saved in the design.", message)

    @patch("nautobot_design_builder.models.Journal")
    @patch("nautobot_design_builder.models.DesignInstance.objects.get")
    @patch("nautobot_design_builder.design_job.DesignJob.design_model")
    def test_failed_validation(self, *_):
        job = self.get_mocked_job(test_designs.DesignWithValidationError)
<<<<<<< HEAD
        if nautobot_version < "2":
            job.run(data=self.data, commit=True)
        else:
            self.assertRaises(DesignValidationError, job.run, data={}, commit=True)
=======
        job.run(data={}, commit=True)
>>>>>>> b17545dd
        message = self.logged_messages[-1]["message"]

        want_error = DesignValidationError("Manufacturer")
        want_error.__cause__ = ValidationError(
            {
                "name": "This field cannot be blank.",
            }
        )
        self.assertEqual(str(want_error), message)


class TestDesignJobIntegration(DesignTestCase):
    """Test to validate the whole end to end create and update design life cycle."""

    def setUp(self):
        """Per-test setup."""
        super().setUp()
        if nautobot_version < "2.0.0":
            from nautobot.dcim.models import Site, DeviceRole  # pylint: disable=import-outside-toplevel
        else:
            self.skipTest("These tests are only supported in Nautobot 1.x")

        site = Site.objects.create(name="test site")
        manufacturer = Manufacturer.objects.create(name="test manufacturer")
        device_type = DeviceType.objects.create(model="test-device-type", manufacturer=manufacturer)
        device_role = DeviceRole.objects.create(name="test role")
        self.device1 = Device.objects.create(
            name="test device 1",
            device_type=device_type,
            site=site,
            device_role=device_role,
            status=Status.objects.get(name="Active"),
        )
        self.device2 = Device.objects.create(
            name="test device 2",
            device_type=device_type,
            site=site,
            device_role=device_role,
            status=Status.objects.get(name="Active"),
        )
        self.device3 = Device.objects.create(
            name="test device 3",
            device_type=device_type,
            site=site,
            device_role=device_role,
            status=Status.objects.get(name="Active"),
        )

        # Setup the Job and Design object to run a Design Deployment
        self.job_instance = self.get_mocked_job(test_designs.IntegrationDesign)
        job = Job.objects.create(name="Integration Design")
        self.job_instance.job_result = JobResult.objects.create(
            name="Fake Integration Design Job Result",
            obj_type=ContentType.objects.get_for_model(Job),
            job_id=job.id,
        )
        self.job_instance.job_result.log = Mock()
        self.job_instance.job_result.job_model = job

        # This is done via signals when Jobs are synchronized
        models.Design.objects.get_or_create(job=job)

    def test_create_integration_design(self):
        """Test to validate the first creation of the design."""

        self.data["ce"] = self.device1
        self.data["pe"] = self.device2
        self.data["customer_name"] = "customer 1"

        self.job_instance.run(data=self.data, commit=True)

        self.assertEqual(VRF.objects.first().name, "64501:1")
        self.assertEqual(str(Prefix.objects.get(prefix="192.0.2.0/24").prefix), "192.0.2.0/24")
        self.assertEqual(str(Prefix.objects.get(prefix="192.0.2.0/30").prefix), "192.0.2.0/30")
        self.assertEqual(Prefix.objects.get(prefix="192.0.2.0/30").vrf, VRF.objects.first())
        self.assertEqual(
            Device.objects.get(name=self.device1.name).interfaces.first().cable,
            Device.objects.get(name=self.device2.name).interfaces.first().cable,
        )
        self.assertEqual(
            IPAddress.objects.get(host="192.0.2.1").assigned_object,
            Device.objects.get(name=self.device1.name).interfaces.first(),
        )
        self.assertEqual(
            IPAddress.objects.get(host="192.0.2.2").assigned_object,
            Device.objects.get(name=self.device2.name).interfaces.first(),
        )

    def test_update_integration_design(self):
        """Test to validate the update of the design."""
        original_data = copy.copy(self.data)

        # This part reproduces the creation of the design on the first iteration
        self.data["ce"] = self.device1
        self.data["pe"] = self.device2
        self.data["customer_name"] = "customer 1"
        self.job_instance.run(data=self.data, commit=True)

        # This is a second, and third run with new input to update the deployment
        for _ in range(2):
            data = copy.copy(original_data)
            data["ce"] = self.device3
            data["pe"] = self.device2
            data["customer_name"] = "customer 2"
            self.job_instance.run(data=data, commit=True)

            self.assertEqual(VRF.objects.first().name, "64501:2")
            self.assertEqual(str(Prefix.objects.get(prefix="192.0.2.0/24").prefix), "192.0.2.0/24")
            self.assertEqual(str(Prefix.objects.get(prefix="192.0.2.0/30").prefix), "192.0.2.0/30")
            self.assertEqual(Prefix.objects.get(prefix="192.0.2.0/30").vrf, VRF.objects.first())
            self.assertEqual(
                Device.objects.get(name=self.device3.name).interfaces.first().cable,
                Device.objects.get(name=self.device2.name).interfaces.first().cable,
            )
            self.assertEqual(
                IPAddress.objects.get(host="192.0.2.1").assigned_object,
                Device.objects.get(name=self.device3.name).interfaces.first(),
            )
            self.assertEqual(
                IPAddress.objects.get(host="192.0.2.2").assigned_object,
                Device.objects.get(name=self.device2.name).interfaces.first(),
            )<|MERGE_RESOLUTION|>--- conflicted
+++ resolved
@@ -13,14 +13,11 @@
 from nautobot_design_builder.errors import DesignImplementationError, DesignValidationError
 from nautobot_design_builder.tests import DesignTestCase
 from nautobot_design_builder.tests.designs import test_designs
-<<<<<<< HEAD
 from nautobot_design_builder.util import nautobot_version
 from nautobot_design_builder import models
 
 
 # pylint: disable=unused-argument
-=======
->>>>>>> b17545dd
 
 
 class TestDesignJob(DesignTestCase):
@@ -41,7 +38,6 @@
         )
         environment.return_value.roll_back.assert_not_called()
 
-<<<<<<< HEAD
     @patch("nautobot_design_builder.models.Journal")
     @patch("nautobot_design_builder.models.DesignInstance.objects.get")
     @patch("nautobot_design_builder.design_job.DesignJob.design_model")
@@ -54,17 +50,6 @@
             self.assertRaises(DesignValidationError, job.run, data={}, commit=True)
 
         self.assertEqual(0, Manufacturer.objects.all().count())
-=======
-    def test_simple_design_rollback(self):
-        job1 = self.get_mocked_job(test_designs.SimpleDesign)
-        job1.run(data={}, commit=True)
-        self.assertFalse(job1.failed)
-        self.assertEqual(1, Manufacturer.objects.all().count())
-        job2 = self.get_mocked_job(test_designs.SimpleDesign3)
-        job2.run(data={}, commit=True)
-        self.assertTrue(job2.failed)
-        self.assertEqual(1, Manufacturer.objects.all().count())
->>>>>>> b17545dd
 
     @patch("nautobot_design_builder.models.Journal")
     @patch("nautobot_design_builder.models.DesignInstance.objects.get")
@@ -96,14 +81,7 @@
     def test_multiple_design_files_with_roll_back(self, *_):
         self.assertEqual(0, Manufacturer.objects.all().count())
         job = self.get_mocked_job(test_designs.MultiDesignJobWithError)
-<<<<<<< HEAD
-        if nautobot_version < "2":
-            job.run(data=self.data, commit=True)
-        else:
-            self.assertRaises(DesignValidationError, job.run, data={}, commit=True)
-=======
-        job.run(data={}, commit=True)
->>>>>>> b17545dd
+        job.run(data=self.data, commit=True)
 
         self.assertEqual(0, Manufacturer.objects.all().count())
 
@@ -131,14 +109,7 @@
     def test_simple_design_implementation_error(self, environment: Mock, *_):
         environment.return_value.implement_design.side_effect = DesignImplementationError("Broken")
         job = self.get_mocked_job(test_designs.SimpleDesign)
-<<<<<<< HEAD
-        if nautobot_version < "2":
-            job.run(data=self.data, commit=True)
-        else:
-            self.assertRaises(DesignImplementationError, job.run, data={}, commit=True)
-=======
-        job.run(data={}, commit=True)
->>>>>>> b17545dd
+        job.run(data=self.data, commit=True)
         self.assertTrue(job.failed)
         job.job_result.log.assert_called()
         self.assertEqual("Broken", self.logged_messages[-1]["message"])
@@ -148,14 +119,7 @@
     @patch("nautobot_design_builder.design_job.DesignJob.design_model")
     def test_invalid_ref(self, *_):
         job = self.get_mocked_job(test_designs.DesignWithRefError)
-<<<<<<< HEAD
-        if nautobot_version < "2":
-            job.run(data=self.data, commit=True)
-        else:
-            self.assertRaises(DesignImplementationError, job.run, data={}, commit=True)
-=======
-        job.run(data={}, commit=True)
->>>>>>> b17545dd
+        job.run(data=self.data, commit=True)
         message = self.logged_messages[-1]["message"]
         self.assertEqual("No ref named manufacturer has been saved in the design.", message)
 
@@ -164,14 +128,7 @@
     @patch("nautobot_design_builder.design_job.DesignJob.design_model")
     def test_failed_validation(self, *_):
         job = self.get_mocked_job(test_designs.DesignWithValidationError)
-<<<<<<< HEAD
-        if nautobot_version < "2":
-            job.run(data=self.data, commit=True)
-        else:
-            self.assertRaises(DesignValidationError, job.run, data={}, commit=True)
-=======
-        job.run(data={}, commit=True)
->>>>>>> b17545dd
+        job.run(data=self.data, commit=True)
         message = self.logged_messages[-1]["message"]
 
         want_error = DesignValidationError("Manufacturer")
