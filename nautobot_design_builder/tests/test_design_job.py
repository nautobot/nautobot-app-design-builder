--- conflicted
+++ resolved
@@ -16,14 +16,11 @@
 
 
 class TestDesignJob(DesignTestCase):
-<<<<<<< HEAD
+    """Test running design jobs."""
+
     @patch("nautobot_design_builder.models.Journal")
     @patch("nautobot_design_builder.models.DesignInstance.objects.get")
     @patch("nautobot_design_builder.design_job.DesignJob.design_model")
-=======
-    """Test running design jobs."""
-
->>>>>>> 4201c6c4
     @patch("nautobot_design_builder.design_job.Builder")
     def test_simple_design_commit(self, object_creator: Mock, design_model_mock, design_instance_mock, journal_mock):
         job = self.get_mocked_job(test_designs.SimpleDesign)
@@ -66,14 +63,10 @@
     def test_multiple_design_files_with_roll_back(self, design_model_mock, design_instance_mock, journal_mock):
         self.assertEqual(0, Manufacturer.objects.all().count())
         job = self.get_mocked_job(test_designs.MultiDesignJobWithError)
-<<<<<<< HEAD
-        job.run(data=self.data, commit=True)
-=======
         if nautobot_version < "2":
-            job.run(data={}, commit=True)
+            job.run(data=self.data, commit=True)
         else:
             self.assertRaises(DesignValidationError, job.run, data={}, commit=True)
->>>>>>> 4201c6c4
 
         self.assertEqual(0, Manufacturer.objects.all().count())
 
@@ -92,28 +85,21 @@
 
 
 class TestDesignJobLogging(DesignTestCase):
-<<<<<<< HEAD
+    """Test that the design job logs errors correctly."""
+
     @patch("nautobot_design_builder.models.Journal")
     @patch("nautobot_design_builder.models.DesignInstance.objects.get")
     @patch("nautobot_design_builder.design_job.DesignJob.design_model")
-=======
-    """Test that the design job logs errors correctly."""
-
->>>>>>> 4201c6c4
     @patch("nautobot_design_builder.design_job.Builder")
     def test_simple_design_implementation_error(
         self, object_creator: Mock, design_model_mock, design_instance_mock, journal_mock
     ):
         object_creator.return_value.implement_design.side_effect = DesignImplementationError("Broken")
         job = self.get_mocked_job(test_designs.SimpleDesign)
-<<<<<<< HEAD
-        job.run(data=self.data, commit=True)
-=======
         if nautobot_version < "2":
-            job.run(data={}, commit=True)
+            job.run(data=self.data, commit=True)
         else:
             self.assertRaises(DesignImplementationError, job.run, data={}, commit=True)
->>>>>>> 4201c6c4
         self.assertTrue(job.failed)
         job.job_result.log.assert_called()
         self.assertEqual("Broken", self.logged_messages[-1]["message"])
@@ -123,14 +109,10 @@
     @patch("nautobot_design_builder.design_job.DesignJob.design_model")
     def test_invalid_ref(self, design_model_mock, design_instance_mock, journal_mock):
         job = self.get_mocked_job(test_designs.DesignWithRefError)
-<<<<<<< HEAD
-        job.run(data=self.data, commit=True)
-=======
         if nautobot_version < "2":
-            job.run(data={}, commit=True)
+            job.run(data=self.data, commit=True)
         else:
             self.assertRaises(DesignImplementationError, job.run, data={}, commit=True)
->>>>>>> 4201c6c4
         message = self.logged_messages[-1]["message"]
         self.assertEqual("No ref named manufacturer has been saved in the design.", message)
 
@@ -139,14 +121,10 @@
     @patch("nautobot_design_builder.design_job.DesignJob.design_model")
     def test_failed_validation(self, design_model_mock, design_instance_mock, journal_mock):
         job = self.get_mocked_job(test_designs.DesignWithValidationError)
-<<<<<<< HEAD
-        job.run(data=self.data, commit=True)
-=======
         if nautobot_version < "2":
-            job.run(data={}, commit=True)
+            job.run(data=self.data, commit=True)
         else:
             self.assertRaises(DesignValidationError, job.run, data={}, commit=True)
->>>>>>> 4201c6c4
         message = self.logged_messages[-1]["message"]
 
         want_error = DesignValidationError("Manufacturer")
