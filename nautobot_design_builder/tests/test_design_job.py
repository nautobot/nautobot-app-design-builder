"""Test running design jobs."""

import copy
from unittest.mock import patch, Mock

from django.core.exceptions import ValidationError
from django.contrib.contenttypes.models import ContentType

from nautobot.dcim.models import Manufacturer, DeviceType, Device
from nautobot.ipam.models import VRF, Prefix, IPAddress

from nautobot.extras.models import JobResult, Job, Status
from nautobot_design_builder.errors import DesignImplementationError, DesignValidationError
from nautobot_design_builder.tests import DesignTestCase
from nautobot_design_builder.tests.designs import test_designs
<<<<<<< HEAD
from nautobot_design_builder.util import nautobot_version
from nautobot_design_builder import models


# pylint: disable=unused-argument
=======
>>>>>>> 61a72dca


class TestDesignJob(DesignTestCase):
    """Test running design jobs."""

    @patch("nautobot_design_builder.models.Journal")
    @patch("nautobot_design_builder.models.DesignInstance.objects.get")
    @patch("nautobot_design_builder.design_job.DesignJob.design_model")
    @patch("nautobot_design_builder.design_job.Environment")
    def test_simple_design_commit(self, environment: Mock, *_):
        job = self.get_mocked_job(test_designs.SimpleDesign)
<<<<<<< HEAD
        job.run(data=self.data, commit=True)
=======
        job.run(data={}, dryrun=False)
>>>>>>> 61a72dca
        self.assertIsNotNone(job.job_result)
        environment.assert_called()
        self.assertDictEqual(
            {"manufacturers": {"name": "Test Manufacturer"}},
            job.designs[test_designs.SimpleDesign.Meta.design_file],
        )
        environment.return_value.roll_back.assert_not_called()

<<<<<<< HEAD
    @patch("nautobot_design_builder.models.Journal")
    @patch("nautobot_design_builder.models.DesignInstance.objects.get")
    @patch("nautobot_design_builder.design_job.DesignJob.design_model")
    def test_simple_design_rollback(self, *_):
        self.assertEqual(0, Manufacturer.objects.all().count())
        job = self.get_mocked_job(test_designs.MultiDesignJobWithError)
        if nautobot_version < "2":
            job.run(data=self.data, commit=True)
        else:
            self.assertRaises(DesignValidationError, job.run, data={}, commit=True)
=======
    def test_simple_design_rollback(self):
        job1 = self.get_mocked_job(test_designs.SimpleDesign)
        job1.run(data={}, dryrun=False)
        self.assertEqual(1, Manufacturer.objects.all().count())
        job2 = self.get_mocked_job(test_designs.SimpleDesign3)
        self.assertRaises(DesignValidationError, job2.run, data={}, dryrun=False)
        self.assertEqual(1, Manufacturer.objects.all().count())
>>>>>>> 61a72dca

        self.assertEqual(0, Manufacturer.objects.all().count())

    @patch("nautobot_design_builder.models.Journal")
    @patch("nautobot_design_builder.models.DesignInstance.objects.get")
    @patch("nautobot_design_builder.design_job.DesignJob.design_model")
    def test_simple_design_report(self, *_):
        job = self.get_mocked_job(test_designs.SimpleDesignReport)
<<<<<<< HEAD
        job.run(data=self.data, commit=True)
        self.assertJobSuccess(job)
        self.assertEqual("Report output", job.report)
=======
        job.run(data={}, dryrun=False)
        self.assertIn("simple_report.md", job.saved_files)  # pylint:disable=no-member
        self.assertEqual("Report output", job.saved_files["simple_report.md"])  # pylint:disable=no-member
>>>>>>> 61a72dca

    @patch("nautobot_design_builder.models.Journal")
    @patch("nautobot_design_builder.models.DesignInstance.objects.get")
    @patch("nautobot_design_builder.design_job.DesignJob.design_model")
    def test_multiple_design_files(self, *_):
        job = self.get_mocked_job(test_designs.MultiDesignJob)
<<<<<<< HEAD
        job.run(data=self.data, commit=True)
=======
        job.run(data={}, dryrun=False)
>>>>>>> 61a72dca
        self.assertDictEqual(
            {"manufacturers": {"name": "Test Manufacturer"}},
            job.designs[test_designs.MultiDesignJob.Meta.design_files[0]],
        )
        self.assertDictEqual(
            {"manufacturers": {"name": "Test Manufacturer 1"}},
            job.designs[test_designs.MultiDesignJob.Meta.design_files[1]],
        )

    @patch("nautobot_design_builder.models.Journal")
    @patch("nautobot_design_builder.models.DesignInstance.objects.get")
    @patch("nautobot_design_builder.design_job.DesignJob.design_model")
    def test_multiple_design_files_with_roll_back(self, *_):
        self.assertEqual(0, Manufacturer.objects.all().count())
        job = self.get_mocked_job(test_designs.MultiDesignJobWithError)
<<<<<<< HEAD
        job.run(data=self.data, commit=True)
=======
        self.assertRaises(DesignValidationError, job.run, data={}, dryrun=False)
>>>>>>> 61a72dca

        self.assertEqual(0, Manufacturer.objects.all().count())

    @patch("nautobot_design_builder.models.DesignInstance.objects.get")
    @patch("nautobot_design_builder.design_job.DesignJob.design_model")
    @patch("nautobot_design_builder.models.Journal")
    @patch("nautobot_design_builder.design_job.Environment")
    def test_custom_extensions(self, environment: Mock, journal_mock, *_):
        job = self.get_mocked_job(test_designs.DesignJobWithExtensions)
<<<<<<< HEAD
        job.run(data=self.data, commit=True)
=======
        job.run(data={}, dryrun=False)
>>>>>>> 61a72dca
        environment.assert_called_once_with(
            job_result=job.job_result,
            extensions=test_designs.DesignJobWithExtensions.Meta.extensions,
            journal=journal_mock(),
        )


class TestDesignJobLogging(DesignTestCase):
    """Test that the design job logs errors correctly."""

    @patch("nautobot_design_builder.models.Journal")
    @patch("nautobot_design_builder.models.DesignInstance.objects.get")
    @patch("nautobot_design_builder.design_job.DesignJob.design_model")
    @patch("nautobot_design_builder.design_job.Environment")
    def test_simple_design_implementation_error(self, environment: Mock, *_):
        environment.return_value.implement_design.side_effect = DesignImplementationError("Broken")
        job = self.get_mocked_job(test_designs.SimpleDesign)
<<<<<<< HEAD
        job.run(data=self.data, commit=True)
=======
        self.assertRaises(DesignImplementationError, job.run, data={}, dryrun=True)
>>>>>>> 61a72dca
        self.assertTrue(job.failed)
        job.job_result.log.assert_called()
        self.assertEqual("Broken", self.logged_messages[-1]["message"])

    @patch("nautobot_design_builder.models.Journal")
    @patch("nautobot_design_builder.models.DesignInstance.objects.get")
    @patch("nautobot_design_builder.design_job.DesignJob.design_model")
    def test_invalid_ref(self, *_):
        job = self.get_mocked_job(test_designs.DesignWithRefError)
<<<<<<< HEAD
        job.run(data=self.data, commit=True)
=======
        self.assertRaises(DesignImplementationError, job.run, data={}, dryrun=False)
>>>>>>> 61a72dca
        message = self.logged_messages[-1]["message"]
        self.assertEqual("No ref named manufacturer has been saved in the design.", message)

    @patch("nautobot_design_builder.models.Journal")
    @patch("nautobot_design_builder.models.DesignInstance.objects.get")
    @patch("nautobot_design_builder.design_job.DesignJob.design_model")
    def test_failed_validation(self, *_):
        job = self.get_mocked_job(test_designs.DesignWithValidationError)
<<<<<<< HEAD
        job.run(data=self.data, commit=True)
=======
        self.assertRaises(DesignValidationError, job.run, data={}, dryrun=False)
>>>>>>> 61a72dca
        message = self.logged_messages[-1]["message"]

        want_error = DesignValidationError("Manufacturer")
        want_error.__cause__ = ValidationError(
            {
                "name": "This field cannot be blank.",
            }
        )
        self.assertEqual(str(want_error), message)


class TestDesignJobIntegration(DesignTestCase):
    """Test to validate the whole end to end create and update design life cycle."""

    def setUp(self):
        """Per-test setup."""
        super().setUp()
        if nautobot_version < "2.0.0":
            from nautobot.dcim.models import Site, DeviceRole  # pylint: disable=import-outside-toplevel
        else:
            self.skipTest("These tests are only supported in Nautobot 1.x")

        site = Site.objects.create(name="test site")
        manufacturer = Manufacturer.objects.create(name="test manufacturer")
        device_type = DeviceType.objects.create(model="test-device-type", manufacturer=manufacturer)
        device_role = DeviceRole.objects.create(name="test role")
        self.device1 = Device.objects.create(
            name="test device 1",
            device_type=device_type,
            site=site,
            device_role=device_role,
            status=Status.objects.get(name="Active"),
        )
        self.device2 = Device.objects.create(
            name="test device 2",
            device_type=device_type,
            site=site,
            device_role=device_role,
            status=Status.objects.get(name="Active"),
        )
        self.device3 = Device.objects.create(
            name="test device 3",
            device_type=device_type,
            site=site,
            device_role=device_role,
            status=Status.objects.get(name="Active"),
        )

        # Setup the Job and Design object to run a Design Deployment
        self.job_instance = self.get_mocked_job(test_designs.IntegrationDesign)
        job = Job.objects.create(name="Integration Design")
        self.job_instance.job_result = JobResult.objects.create(
            name="Fake Integration Design Job Result",
            obj_type=ContentType.objects.get_for_model(Job),
            job_id=job.id,
        )
        self.job_instance.job_result.log = Mock()
        self.job_instance.job_result.job_model = job

        # This is done via signals when Jobs are synchronized
        models.Design.objects.get_or_create(job=job)

    def test_create_integration_design(self):
        """Test to validate the first creation of the design."""

        self.data["ce"] = self.device1
        self.data["pe"] = self.device2
        self.data["customer_name"] = "customer 1"

        self.job_instance.run(data=self.data, commit=True)

        self.assertEqual(VRF.objects.first().name, "64501:1")
        self.assertEqual(str(Prefix.objects.get(prefix="192.0.2.0/24").prefix), "192.0.2.0/24")
        self.assertEqual(str(Prefix.objects.get(prefix="192.0.2.0/30").prefix), "192.0.2.0/30")
        self.assertEqual(Prefix.objects.get(prefix="192.0.2.0/30").vrf, VRF.objects.first())
        self.assertEqual(
            Device.objects.get(name=self.device1.name).interfaces.first().cable,
            Device.objects.get(name=self.device2.name).interfaces.first().cable,
        )
        self.assertEqual(
            IPAddress.objects.get(host="192.0.2.1").assigned_object,
            Device.objects.get(name=self.device1.name).interfaces.first(),
        )
        self.assertEqual(
            IPAddress.objects.get(host="192.0.2.2").assigned_object,
            Device.objects.get(name=self.device2.name).interfaces.first(),
        )

    def test_update_integration_design(self):
        """Test to validate the update of the design."""
        original_data = copy.copy(self.data)

        # This part reproduces the creation of the design on the first iteration
        self.data["ce"] = self.device1
        self.data["pe"] = self.device2
        self.data["customer_name"] = "customer 1"
        self.job_instance.run(data=self.data, commit=True)

        # This is a second, and third run with new input to update the deployment
        for _ in range(2):
            data = copy.copy(original_data)
            data["ce"] = self.device3
            data["pe"] = self.device2
            data["customer_name"] = "customer 2"
            self.job_instance.run(data=data, commit=True)

            self.assertEqual(VRF.objects.first().name, "64501:2")
            self.assertEqual(str(Prefix.objects.get(prefix="192.0.2.0/24").prefix), "192.0.2.0/24")
            self.assertEqual(str(Prefix.objects.get(prefix="192.0.2.0/30").prefix), "192.0.2.0/30")
            self.assertEqual(Prefix.objects.get(prefix="192.0.2.0/30").vrf, VRF.objects.first())
            self.assertEqual(
                Device.objects.get(name=self.device3.name).interfaces.first().cable,
                Device.objects.get(name=self.device2.name).interfaces.first().cable,
            )
            self.assertEqual(
                IPAddress.objects.get(host="192.0.2.1").assigned_object,
                Device.objects.get(name=self.device3.name).interfaces.first(),
            )
            self.assertEqual(
                IPAddress.objects.get(host="192.0.2.2").assigned_object,
                Device.objects.get(name=self.device2.name).interfaces.first(),
            )<|MERGE_RESOLUTION|>--- conflicted
+++ resolved
@@ -4,7 +4,6 @@
 from unittest.mock import patch, Mock
 
 from django.core.exceptions import ValidationError
-from django.contrib.contenttypes.models import ContentType
 
 from nautobot.dcim.models import Manufacturer, DeviceType, Device
 from nautobot.ipam.models import VRF, Prefix, IPAddress
@@ -13,14 +12,11 @@
 from nautobot_design_builder.errors import DesignImplementationError, DesignValidationError
 from nautobot_design_builder.tests import DesignTestCase
 from nautobot_design_builder.tests.designs import test_designs
-<<<<<<< HEAD
 from nautobot_design_builder.util import nautobot_version
 from nautobot_design_builder import models
 
 
 # pylint: disable=unused-argument
-=======
->>>>>>> 61a72dca
 
 
 class TestDesignJob(DesignTestCase):
@@ -32,11 +28,7 @@
     @patch("nautobot_design_builder.design_job.Environment")
     def test_simple_design_commit(self, environment: Mock, *_):
         job = self.get_mocked_job(test_designs.SimpleDesign)
-<<<<<<< HEAD
-        job.run(data=self.data, commit=True)
-=======
-        job.run(data={}, dryrun=False)
->>>>>>> 61a72dca
+        job.run(dryrun=False, **self.data)
         self.assertIsNotNone(job.job_result)
         environment.assert_called()
         self.assertDictEqual(
@@ -45,27 +37,13 @@
         )
         environment.return_value.roll_back.assert_not_called()
 
-<<<<<<< HEAD
     @patch("nautobot_design_builder.models.Journal")
     @patch("nautobot_design_builder.models.DesignInstance.objects.get")
     @patch("nautobot_design_builder.design_job.DesignJob.design_model")
     def test_simple_design_rollback(self, *_):
         self.assertEqual(0, Manufacturer.objects.all().count())
         job = self.get_mocked_job(test_designs.MultiDesignJobWithError)
-        if nautobot_version < "2":
-            job.run(data=self.data, commit=True)
-        else:
-            self.assertRaises(DesignValidationError, job.run, data={}, commit=True)
-=======
-    def test_simple_design_rollback(self):
-        job1 = self.get_mocked_job(test_designs.SimpleDesign)
-        job1.run(data={}, dryrun=False)
-        self.assertEqual(1, Manufacturer.objects.all().count())
-        job2 = self.get_mocked_job(test_designs.SimpleDesign3)
-        self.assertRaises(DesignValidationError, job2.run, data={}, dryrun=False)
-        self.assertEqual(1, Manufacturer.objects.all().count())
->>>>>>> 61a72dca
-
+        self.assertRaises(DesignValidationError, job.run, dryrun=False, **self.data)
         self.assertEqual(0, Manufacturer.objects.all().count())
 
     @patch("nautobot_design_builder.models.Journal")
@@ -73,26 +51,16 @@
     @patch("nautobot_design_builder.design_job.DesignJob.design_model")
     def test_simple_design_report(self, *_):
         job = self.get_mocked_job(test_designs.SimpleDesignReport)
-<<<<<<< HEAD
-        job.run(data=self.data, commit=True)
-        self.assertJobSuccess(job)
-        self.assertEqual("Report output", job.report)
-=======
-        job.run(data={}, dryrun=False)
+        job.run(dryrun=False, **self.data)
         self.assertIn("simple_report.md", job.saved_files)  # pylint:disable=no-member
         self.assertEqual("Report output", job.saved_files["simple_report.md"])  # pylint:disable=no-member
->>>>>>> 61a72dca
 
     @patch("nautobot_design_builder.models.Journal")
     @patch("nautobot_design_builder.models.DesignInstance.objects.get")
     @patch("nautobot_design_builder.design_job.DesignJob.design_model")
     def test_multiple_design_files(self, *_):
         job = self.get_mocked_job(test_designs.MultiDesignJob)
-<<<<<<< HEAD
-        job.run(data=self.data, commit=True)
-=======
-        job.run(data={}, dryrun=False)
->>>>>>> 61a72dca
+        job.run(dryrun=False, **self.data)
         self.assertDictEqual(
             {"manufacturers": {"name": "Test Manufacturer"}},
             job.designs[test_designs.MultiDesignJob.Meta.design_files[0]],
@@ -108,11 +76,7 @@
     def test_multiple_design_files_with_roll_back(self, *_):
         self.assertEqual(0, Manufacturer.objects.all().count())
         job = self.get_mocked_job(test_designs.MultiDesignJobWithError)
-<<<<<<< HEAD
-        job.run(data=self.data, commit=True)
-=======
-        self.assertRaises(DesignValidationError, job.run, data={}, dryrun=False)
->>>>>>> 61a72dca
+        self.assertRaises(DesignValidationError, job.run, dryrun=False, **self.data)
 
         self.assertEqual(0, Manufacturer.objects.all().count())
 
@@ -122,11 +86,7 @@
     @patch("nautobot_design_builder.design_job.Environment")
     def test_custom_extensions(self, environment: Mock, journal_mock, *_):
         job = self.get_mocked_job(test_designs.DesignJobWithExtensions)
-<<<<<<< HEAD
-        job.run(data=self.data, commit=True)
-=======
-        job.run(data={}, dryrun=False)
->>>>>>> 61a72dca
+        job.run(dryrun=False, **self.data)
         environment.assert_called_once_with(
             job_result=job.job_result,
             extensions=test_designs.DesignJobWithExtensions.Meta.extensions,
@@ -144,12 +104,7 @@
     def test_simple_design_implementation_error(self, environment: Mock, *_):
         environment.return_value.implement_design.side_effect = DesignImplementationError("Broken")
         job = self.get_mocked_job(test_designs.SimpleDesign)
-<<<<<<< HEAD
-        job.run(data=self.data, commit=True)
-=======
-        self.assertRaises(DesignImplementationError, job.run, data={}, dryrun=True)
->>>>>>> 61a72dca
-        self.assertTrue(job.failed)
+        self.assertRaises(DesignImplementationError, job.run,  dryrun=False, **self.data)
         job.job_result.log.assert_called()
         self.assertEqual("Broken", self.logged_messages[-1]["message"])
 
@@ -158,11 +113,7 @@
     @patch("nautobot_design_builder.design_job.DesignJob.design_model")
     def test_invalid_ref(self, *_):
         job = self.get_mocked_job(test_designs.DesignWithRefError)
-<<<<<<< HEAD
-        job.run(data=self.data, commit=True)
-=======
-        self.assertRaises(DesignImplementationError, job.run, data={}, dryrun=False)
->>>>>>> 61a72dca
+        self.assertRaises(DesignImplementationError, job.run, dryrun=False, **self.data)
         message = self.logged_messages[-1]["message"]
         self.assertEqual("No ref named manufacturer has been saved in the design.", message)
 
@@ -171,20 +122,16 @@
     @patch("nautobot_design_builder.design_job.DesignJob.design_model")
     def test_failed_validation(self, *_):
         job = self.get_mocked_job(test_designs.DesignWithValidationError)
-<<<<<<< HEAD
-        job.run(data=self.data, commit=True)
-=======
-        self.assertRaises(DesignValidationError, job.run, data={}, dryrun=False)
->>>>>>> 61a72dca
-        message = self.logged_messages[-1]["message"]
-
         want_error = DesignValidationError("Manufacturer")
         want_error.__cause__ = ValidationError(
             {
                 "name": "This field cannot be blank.",
             }
         )
-        self.assertEqual(str(want_error), message)
+        with self.assertRaises(DesignValidationError) as raised:
+            job.run(dryrun=False, **self.data)
+        
+        self.assertEqual(str(want_error), str(raised.exception))
 
 
 class TestDesignJobIntegration(DesignTestCase):
@@ -229,8 +176,7 @@
         job = Job.objects.create(name="Integration Design")
         self.job_instance.job_result = JobResult.objects.create(
             name="Fake Integration Design Job Result",
-            obj_type=ContentType.objects.get_for_model(Job),
-            job_id=job.id,
+            job_model=job,
         )
         self.job_instance.job_result.log = Mock()
         self.job_instance.job_result.job_model = job
@@ -245,7 +191,7 @@
         self.data["pe"] = self.device2
         self.data["customer_name"] = "customer 1"
 
-        self.job_instance.run(data=self.data, commit=True)
+        self.job_instance.run(dryrun=False, **self.data)
 
         self.assertEqual(VRF.objects.first().name, "64501:1")
         self.assertEqual(str(Prefix.objects.get(prefix="192.0.2.0/24").prefix), "192.0.2.0/24")
@@ -272,7 +218,7 @@
         self.data["ce"] = self.device1
         self.data["pe"] = self.device2
         self.data["customer_name"] = "customer 1"
-        self.job_instance.run(data=self.data, commit=True)
+        self.job_instance.run(dryrun=False, **self.data)
 
         # This is a second, and third run with new input to update the deployment
         for _ in range(2):
@@ -280,7 +226,7 @@
             data["ce"] = self.device3
             data["pe"] = self.device2
             data["customer_name"] = "customer 2"
-            self.job_instance.run(data=data, commit=True)
+            self.job_instance.run(dryrun=False, **self.data)
 
             self.assertEqual(VRF.objects.first().name, "64501:2")
             self.assertEqual(str(Prefix.objects.get(prefix="192.0.2.0/24").prefix), "192.0.2.0/24")
