--- conflicted
+++ resolved
@@ -21,15 +21,6 @@
 class TestDesignJob(DesignTestCase):
     """Test running design jobs."""
 
-<<<<<<< HEAD
-    def test_simple_design_rollback(self):
-        """Confirm that database changes are rolled back when an exception is raised."""
-        self.assertEqual(0, Manufacturer.objects.all().count())
-        job = self.get_mocked_job(test_designs.MultiDesignJobWithError)
-        job.run(data=self.data, commit=True)
-        self.assertRaises(DesignValidationError, job.run, dryrun=False, **self.data)
-        self.assertEqual(0, Manufacturer.objects.all().count())
-=======
     @patch("nautobot_design_builder.design_job.Environment")
     def test_simple_design_commit(self, environment: Mock):
         job = self.get_mocked_job(test_designs.SimpleDesign)
@@ -59,7 +50,6 @@
         job = self.get_mocked_job(test_designs.SimpleDesignWithPostImplementation)
         job.run(data={}, dryrun=False)
         self.assertTrue(getattr(job, "post_implementation_called"))
->>>>>>> a242518d
 
     def test_simple_design_report(self):
         """Confirm that a report is generated."""
