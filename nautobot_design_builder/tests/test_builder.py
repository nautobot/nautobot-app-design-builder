"""Test object creator methods."""

import importlib
from operator import attrgetter
import os
from unittest.mock import Mock, patch
import yaml

from django.db.models import Manager, Q
from django.test import TestCase

from nautobot.dcim.models import Cable

from nautobot_design_builder.design import Environment
from nautobot_design_builder.util import nautobot_version


class BuilderChecks:
    """Collection of static methods for testing designs."""

    @staticmethod
    def check_connected(test, check, index):
        """Check if two endpoints are connected with a cable."""
        value0 = _get_value(check[0])[0]
        value1 = _get_value(check[1])[0]
        cables = Cable.objects.filter(
            Q(termination_a_id=value0.id, termination_b_id=value1.id)
            | Q(termination_a_id=value1.id, termination_b_id=value0.id)
        )
        test.assertEqual(1, cables.count(), msg=f"Check {index}")

    @staticmethod
    def check_count(test, check, index):
        """Check the number of items in a collection."""
        values = _get_value(check)
        test.assertEqual(check["count"], len(values), msg=f"Check {index}")

    @staticmethod
    def check_equal(test, check, index):
        """Check that two values are equal."""
        value0 = _get_value(check[0])
        value1 = _get_value(check[1])
        if len(value0) == 1 and len(value1) == 1:
            test.assertEqual(value0[0], value1[0], msg=f"Check {index}")

        # TODO: Mysql tests fail due to unordered lists
        if isinstance(value0, list) and isinstance(value1, list):
            test.assertEqual(len(value0), len(value1))
            for item0 in value0:
                test.assertIn(item0, value1)
        else:
            test.assertEqual(value0, value1, msg=f"Check {index}")

    @staticmethod
    def check_count_equal(test, check, index):
        """Check that two values are equal."""
        value0 = _get_value(check[0])
        value1 = _get_value(check[1])
        if len(value0) == 1 and len(value1) == 1:
            test.assertEqual(value0[0], value1[0], msg=f"Check {index}")
        test.assertCountEqual(value0, value1, msg=f"Check {index}")

    @staticmethod
    def check_model_exists(test, check, index):
        """Check that a model exists."""
        values = _get_value(check)
        test.assertEqual(len(values), 1, msg=f"Check {index}")

    @staticmethod
    def check_model_not_exist(test, check, index):
        """Check that a model does not exist."""
        values = _get_value(check)
        test.assertEqual(len(values), 0, msg=f"Check {index}")


def _get_value(check_info):
    if "value" in check_info:
        value = check_info["value"]
        if isinstance(value, list):
            return value
        return [check_info["value"]]
    if "model" in check_info:
        model_class = _load_class(check_info["model"])
        queryset = model_class.objects.filter(**check_info.get("query", {}))
        if len(queryset) == 0:
            return []
        value = []
        for model in queryset:
            if "attribute" in check_info:
                model = attrgetter(check_info["attribute"])(model)
                if isinstance(model, Manager):
                    value.extend(model.all())
                elif callable(model):
                    value.append(model())
                else:
                    value.append(model)
            else:
                value.append(model)
        return value
    raise ValueError(f"Can't get value for {check_info}")


def _load_class(class_path):
    module_name, class_name = class_path.rsplit(".", 1)
    module = importlib.import_module(module_name)
    return getattr(module, class_name)


def _testcases(data_dir):
    for filename in os.listdir(data_dir):
        if filename.endswith(".yaml"):
            with open(os.path.join(data_dir, filename), encoding="utf-8") as file:
                yield yaml.safe_load(file), filename


def builder_test_case(data_dir):
    """Decorator to load tests into a TestCase from a data directory."""

    def class_wrapper(test_class):
        for testcase, filename in _testcases(data_dir):
            # Strip the .yaml extension
            testcase_name = f"test_{filename[:-5]}"

            # Create a new closure for testcase
            def test_wrapper(testcase):
                @patch("nautobot_design_builder.design.Environment.roll_back")
                def test_runner(self, roll_back: Mock):
                    if testcase.get("skip", False):
                        self.skipTest("Skipping due to testcase skip=true")
                    extensions = []
                    for extension in testcase.get("extensions", []):
                        extensions.append(_load_class(extension))

<<<<<<< HEAD
                    for design in testcase["designs"]:
                        builder = Builder(extensions=extensions)
                        commit = design.pop("commit", True)
                        fake_file_name = "whatever"
                        builder.builder_output[fake_file_name] = design.copy()
                        builder.implement_design_changes(
                            design=design, deprecated_design={}, design_file=fake_file_name, commit=commit
                        )
                        if not commit:
                            roll_back.assert_called()
=======
                    with self.captureOnCommitCallbacks(execute=True):
                        for design in testcase["designs"]:
                            environment = Environment(extensions=extensions)
                            commit = design.pop("commit", True)
                            environment.implement_design(design=design, commit=commit)
                            if not commit:
                                roll_back.assert_called()
>>>>>>> d0b5fa4a

                    for index, check in enumerate(testcase.get("checks", [])):
                        for check_name, args in check.items():
                            _check_name = f"check_{check_name}"
                            if hasattr(BuilderChecks, _check_name):
                                getattr(BuilderChecks, _check_name)(self, args, index)
                            else:
                                raise ValueError(f"Unknown check {check_name} {check}")

                return test_runner

            setattr(test_class, testcase_name, test_wrapper(testcase))
        return test_class

    return class_wrapper


@builder_test_case(os.path.join(os.path.dirname(__file__), "testdata"))
class TestGeneralDesigns(TestCase):
    """Designs that should work with all versions of Nautobot."""


@builder_test_case(os.path.join(os.path.dirname(__file__), "testdata", "nautobot_v1"))
class TestV1Designs(TestCase):
    """Designs that only work in Nautobot 1.x"""

    def setUp(self):
        if nautobot_version >= "2.0.0":
            self.skipTest("These tests are only supported in Nautobot 1.x")
        super().setUp()


@builder_test_case(os.path.join(os.path.dirname(__file__), "testdata", "nautobot_v2"))
class TestV2Designs(TestCase):
    """Designs that only work in Nautobot 1.x"""

    def setUp(self):
        if nautobot_version < "2.0.0":
            self.skipTest("These tests are only supported in Nautobot 2.x")
        super().setUp()<|MERGE_RESOLUTION|>--- conflicted
+++ resolved
@@ -131,26 +131,17 @@
                     for extension in testcase.get("extensions", []):
                         extensions.append(_load_class(extension))
 
-<<<<<<< HEAD
-                    for design in testcase["designs"]:
-                        builder = Builder(extensions=extensions)
-                        commit = design.pop("commit", True)
+                    with self.captureOnCommitCallbacks(execute=True):
+                        for design in testcase["designs"]:
+                            environment = Environment(extensions=extensions)
+                            commit = design.pop("commit", True)
                         fake_file_name = "whatever"
-                        builder.builder_output[fake_file_name] = design.copy()
-                        builder.implement_design_changes(
+                        environment.builder_output[fake_file_name] = design.copy()
+                        environment.implement_design_changes(
                             design=design, deprecated_design={}, design_file=fake_file_name, commit=commit
                         )
                         if not commit:
                             roll_back.assert_called()
-=======
-                    with self.captureOnCommitCallbacks(execute=True):
-                        for design in testcase["designs"]:
-                            environment = Environment(extensions=extensions)
-                            commit = design.pop("commit", True)
-                            environment.implement_design(design=design, commit=commit)
-                            if not commit:
-                                roll_back.assert_called()
->>>>>>> d0b5fa4a
 
                     for index, check in enumerate(testcase.get("checks", [])):
                         for check_name, args in check.items():
