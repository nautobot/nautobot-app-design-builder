--- conflicted
+++ resolved
@@ -13,538 +13,6 @@
 from nautobot_design_builder.design import Builder
 from nautobot_design_builder.util import nautobot_version
 
-<<<<<<< HEAD
-if nautobot_version < "2.0.0":
-    from nautobot.dcim.models import Region, Site  # pylint: disable=no-name-in-module,ungrouped-imports
-
-INPUT_CREATE_OBJECTS = """
-manufacturers:
-  - name: "manufacturer1"
-  - name: "manufacturer2"
-
-device_types:
-  - manufacturer__name: "manufacturer1"
-    model: "model name"
-    u_height: 1
-"""
-
-INPUT_UPDATE_OBJECT = """
-device_types:
-  - "!update:model": "model name"
-    manufacturer__name: "manufacturer2"
-"""
-
-INPUT_UPDATE_OBJECT_1 = """
-manufacturers:
-  - name: "manufacturer1"
-
-device_types:
-  - manufacturer__name: "manufacturer1"
-    model: "model name"
-    u_height: 1
-    "!ref": "device"
-
-  - "!update:id": "!ref:device.id"
-    model: "new model name"
-"""
-
-INPUT_CREATE_NESTED_OBJECTS = """
-manufacturers:
-  - name: "manufacturer1"
-
-device_types:
-  - manufacturer__name: "manufacturer1"
-    model: "model name"
-    u_height: 1
-
-device_roles:
-  - name: "device role"
-
-sites:
-  - name: "site_1"
-    status__name: "Active"
-
-devices:
-  - name: "device_1"
-    site__name: "site_1"
-    status__name: "Active"
-    device_type__model: "model name"
-    device_role__name: "device role"
-    interfaces:
-      - name: "Ethernet1/1"
-        type: "virtual"
-        status__name: "Active"
-        description: "description for Ethernet1/1"
-"""
-
-INPUT_UPDATE_NESTED_OBJECTS = """
-devices:
-  - "!update:name": "device_1"
-    interfaces:
-      - "!update:name": "Ethernet1/1"
-        description: "new description for Ethernet1/1"
-"""
-
-INPUT_MANY_TO_MANY_OBJECTS = """
-regions:
-  - name: "Region 1"
-    "!ref": "region_1"
-
-config_contexts:
-  - name: "My Context"
-    data:
-      foo: 123
-    regions:
-      - "!ref:region_1"
-      - name: "My cool new region"
-"""
-
-INPUT_ONE_TO_ONE_OBJECTS = """
-manufacturers:
-  - name: "manufacturer1"
-
-device_types:
-  - manufacturer__name: "manufacturer1"
-    model: "chassis"
-    u_height: 1
-    subdevice_role: "parent"
-
-  - manufacturer__name: "manufacturer1"
-    model: "card"
-    u_height: 0
-    subdevice_role: "child"
-
-device_roles:
-  - name: "device role"
-
-sites:
-  - name: "site_1"
-    status__name: "Active"
-
-devices:
-  - name: "device_1"
-    site__name: "site_1"
-    status__name: "Active"
-    device_type__model: "chassis"
-    device_role__name: "device role"
-    devicebays:
-      - name: "Bay 1"
-        installed_device:
-          name: "device_2"
-          site__name: "site_1"
-          status__name: "Active"
-          device_type__model: "card"
-          device_role__name: "device role"
-"""
-
-INPUT_PREFIXES = """
-sites:
-  - name: "site_1"
-    status__name: "Active"
-
-prefixes:
-  - site__name: "site_1"
-    status__name: Active
-    prefix: "192.168.0.0/24"
-  - "!create_or_update:site__name": "site_1"
-    "!create_or_update:prefix": "192.168.56.0/24"
-    status__name: "Active"
-"""
-
-INPUT_INTERFACE_ADDRESSES = """
-manufacturers:
-  - name: "manufacturer1"
-
-device_types:
-  - manufacturer__name: "manufacturer1"
-    model: "model name"
-    u_height: 1
-
-device_roles:
-  - name: "device role"
-
-sites:
-  - name: "site_1"
-    status__name: "Active"
-
-devices:
-  - name: "device_1"
-    site__name: "site_1"
-    status__name: "Active"
-    device_type__model: "model name"
-    device_role__name: "device role"
-    interfaces:
-      - name: "Ethernet1/1"
-        type: "virtual"
-        status__name: "Active"
-        description: "description for Ethernet1/1"
-        ip_addresses:
-          - address: 192.168.56.1/24
-            status__name: "Active"
-  """
-
-INPUT_CREATE_TAGS = """
-tags:
-  - name: Test Tag
-    slug: test_tag
-    description: Some Description
-"""
-
-INPUT_ASSIGN_TAGS = """
-tags:
-  - name: Test Tag
-    "!ref": test_tag
-    slug: test_tag
-    description: Some Description
-
-sites:
-  - name: "site_1"
-    status__name: "Active"
-    tags:
-      - "!ref:test_tag"
-"""
-
-INPUT_ASSIGN_TAGS_1 = """
-tags:
-  - name: "Test Tag"
-    slug: "test_tag"
-    description: "Some Description"
-
-sites:
-  - name: "site_1"
-    status__name: "Active"
-    tags:
-      - { "!get:name": "Test Tag" }
-"""
-
-INPUT_CREATE_MLAG = """
-manufacturers:
-  - name: "manufacturer1"
-
-device_types:
-  - manufacturer__name: "manufacturer1"
-    model: "model name"
-    u_height: 1
-
-device_roles:
-  - name: "device role"
-
-sites:
-  - name: "site_1"
-    status__name: "Active"
-
-devices:
-  - name: "device_1"
-    site__name: "site_1"
-    status__name: "Active"
-    device_type__model: "model name"
-    device_role__name: "device role"
-    interfaces:
-      - name: "Ethernet1/1"
-        type: "1000base-t"
-        status__name: "Active"
-        "!ref": "ethernet11"
-      - name: "Ethernet2/1"
-        type: "1000base-t"
-        status__name: "Active"
-        "!ref": "ethernet21"
-      - name: "Ethernet3/1"
-        type: "1000base-t"
-        status__name: "Active"
-        "!ref": "ethernet31"
-      - name: "Ethernet4/1"
-        type: "1000base-t"
-        status__name: "Active"
-        "!ref": "ethernet41"
-      - name: "Port-Channel1"
-        type: lag
-        status__name: "Active"
-        member_interfaces:
-          - "!ref:ethernet11"
-          - "!ref:ethernet21"
-          - "!ref:ethernet31"
-          - "!ref:ethernet41"
-"""
-
-INPUT_CUSTOM_RELATION = """
-vlans:
-  - "!create_or_update:vid": 42
-    name: "The Answer"
-    status__name: "Active"
-
-devices:
-  - "!create_or_update:name": "device_1"
-    "device-to-vlans":
-      - "!get:vid": 42
-      - vid: "43"
-        name: "Better Answer"
-        status__name: "Active"
-"""
-
-INPUT_REF_FOR_CREATE_OR_UPDATE = """
-# Secrets & Secrets Groups
-secrets:
-- "!create_or_update:name": "Device username"
-  "description": "Username for network devices"
-  "provider": "environment-variable"
-  "parameters": {"variable": "NAUTOBOT_NAPALM_USERNAME"}
-  "!ref": "device_username"
-- "!create_or_update:name": "Device password"
-  "description": "Password for network devices"
-  "provider": "environment-variable"
-  "parameters": {"variable": "NAUTOBOT_NAPALM_PASSWORD"}
-  "!ref": "device_password"
-
-secrets_groups:
-- "!create_or_update:name": "Device credentials"
-  "!ref": "device_credentials"
-
-secrets_group_associations:
-- "!create_or_update:group": "!ref:device_credentials"
-  "!create_or_update:secret": "!ref:device_username"
-  "access_type": "Generic"
-  "secret_type": "username"
-- "!create_or_update:group": "!ref:device_credentials"
-  "!create_or_update:secret": "!ref:device_password"
-  "access_type": "Generic"
-  "secret_type": "password"
-"""
-
-INPUT_REF_FOR_CREATE_OR_UPDATE1 = """
-secrets_groups:
-- "!create_or_update:name": "Device credentials"
-  secrets:
-    - access_type: "Generic"
-      secret_type: "username"
-      secret:
-        "name": "Device username"
-        "description": "Username for network devices"
-        "provider": "environment-variable"
-        "parameters": {"variable": "NAUTOBOT_NAPALM_USERNAME"}
-    - access_type: "Generic"
-      secret_type: "password"
-      secret:
-        "name": "Device password"
-        "description": "Password for network devices"
-        "provider": "environment-variable"
-        "parameters": {"variable": "NAUTOBOT_NAPALM_PASSWORD"}
-"""
-
-INPUT_COMPLEX_DESIGN1 = """
-manufacturers:
-  - "name": "manufacturer"
-
-device_types:
-  - "manufacturer__name": "manufacturer"
-    "model": "model name"
-    "u_height": 1
-
-device_roles:
-  - "name": "EVPN Leaf"
-  - "name": "EVPN Spine"
-
-sites:
-  - "name": "site"
-    "status__name": "Active"
-
-devices:
-  # Create Spine Switches
-  - "!create_or_update:name": "spine1"
-    "status__name": "Active"
-    "site__name": "site"
-    "device_role__name": "EVPN Spine"
-    "device_type__model": "model name"
-    "interfaces":
-      - "!create_or_update:name": "Ethernet9/3"
-        "type": "100gbase-x-qsfp28"
-        "status__name": "Active"
-        "!ref": "spine1_to_leaf1"
-      - "!create_or_update:name": "Ethernet25/3"
-        "type": "100gbase-x-qsfp28"
-        "status__name": "Active"
-        "!ref": "spine1_to_leaf2"
-  - "!create_or_update:name": "spine2"
-    "status__name": "Active"
-    "site__name": "site"
-    "device_role__name": "EVPN Spine"
-    "device_type__model": "model name"
-    "interfaces":
-      - "!create_or_update:name": "Ethernet9/3"
-        "type": "100gbase-x-qsfp28"
-        "status__name": "Active"
-        "!ref": "spine2_to_leaf1"
-      - "!create_or_update:name": "Ethernet25/3"
-        "type": "100gbase-x-qsfp28"
-        "status__name": "Active"
-        "!ref": "spine2_to_leaf2"
-  - "!create_or_update:name": "spine3"
-    "status__name": "Active"
-    "site__name": "site"
-    "device_role__name": "EVPN Spine"
-    "device_type__model": "model name"
-    "interfaces":
-      - "!create_or_update:name": "Ethernet9/3"
-        "type": "100gbase-x-qsfp28"
-        "status__name": "Active"
-        "!ref": "spine3_to_leaf1"
-      - "!create_or_update:name": "Ethernet25/3"
-        "type": "100gbase-x-qsfp28"
-        "status__name": "Active"
-        "!ref": "spine3_to_leaf2"
-  - "!create_or_update:name": leaf1
-    "status__name": "Active"
-    "site__name": "site"
-    "device_role__name": "EVPN Leaf"
-    "device_type__model": "model name"
-    "interfaces":
-      - "!create_or_update:name": "Ethernet33/1"
-        "type": "100gbase-x-qsfp28"
-        "!ref": leaf1_to_spine1
-        "status__name": "Active"
-      - "!create_or_update:name": "Ethernet34/1"
-        "type": "100gbase-x-qsfp28"
-        "!ref": leaf1_to_spine2
-        "status__name": "Active"
-      - "!create_or_update:name": "Ethernet35/1"
-        "type": "100gbase-x-qsfp28"
-        "!ref": leaf1_to_spine3
-        "status__name": "Active"
-  - "!create_or_update:name": leaf2
-    "status__name": "Active"
-    "site__name": "site"
-    "device_role__name": "EVPN Leaf"
-    "device_type__model": "model name"
-    "interfaces":
-      - "!create_or_update:name": "Ethernet33/1"
-        "type": "100gbase-x-qsfp28"
-        "!ref": leaf2_to_spine1
-        "status__name": "Active"
-      - "!create_or_update:name": "Ethernet34/1"
-        "type": "100gbase-x-qsfp28"
-        "!ref": leaf2_to_spine2
-        "status__name": "Active"
-      - "!create_or_update:name": "Ethernet35/1"
-        "type": "100gbase-x-qsfp28"
-        "!ref": leaf2_to_spine3
-        "status__name": "Active"
-
-cables:
-    - "!create_or_update:termination_a_id": "!ref:spine1_to_leaf1.id"
-      "!create_or_update:termination_b_id": "!ref:leaf1_to_spine1.id"
-      "termination_a": "!ref:spine1_to_leaf1"
-      "termination_b": "!ref:leaf1_to_spine1"
-      "status__name": "Planned"
-    - "!create_or_update:termination_a_id": "!ref:spine2_to_leaf1.id"
-      "!create_or_update:termination_b_id": "!ref:leaf1_to_spine2.id"
-      "termination_a": "!ref:spine2_to_leaf1"
-      "termination_b": "!ref:leaf1_to_spine2"
-      "status__name": "Planned"
-    - "!create_or_update:termination_a_id": "!ref:spine3_to_leaf1.id"
-      "!create_or_update:termination_b_id": "!ref:leaf1_to_spine3.id"
-      "termination_a": "!ref:spine3_to_leaf1"
-      "termination_b": "!ref:leaf1_to_spine3"
-      "status__name": "Planned"
-    - "!create_or_update:termination_a_id": "!ref:spine1_to_leaf2.id"
-      "!create_or_update:termination_b_id": "!ref:leaf2_to_spine1.id"
-      "termination_a": "!ref:spine1_to_leaf2"
-      "termination_b": "!ref:leaf2_to_spine1"
-      "status__name": "Planned"
-    - "!create_or_update:termination_a_id": "!ref:spine2_to_leaf2.id"
-      "!create_or_update:termination_b_id": "!ref:leaf2_to_spine2.id"
-      "termination_a": "!ref:spine2_to_leaf2"
-      "termination_b": "!ref:leaf2_to_spine2"
-      status__name: "Planned"
-    - "!create_or_update:termination_a_id": "!ref:spine3_to_leaf2.id"
-      "!create_or_update:termination_b_id": "!ref:leaf2_to_spine3.id"
-      "termination_a": "!ref:spine3_to_leaf2"
-      "termination_b": "!ref:leaf2_to_spine3"
-      "status__name": "Planned"
-"""
-
-INPUT_COMPLEX_DESIGN2 = """
-manufacturers:
-  - "name": "manufacturer"
-
-device_types:
-  - "manufacturer__name": "manufacturer"
-    "model": "model name"
-    "u_height": 1
-
-device_roles:
-  - "name": "EVPN Leaf"
-
-sites:
-  - "name": "site"
-    "status__name": "Active"
-
-devices:
-  - "!create_or_update:name": leaf1
-    "status__name": "Active"
-    "site__name": "site"
-    "device_role__name": "EVPN Leaf"
-    "device_type__model": "model name"
-    "interfaces":
-      - "!create_or_update:name": "Ethernet33/1"
-        "type": "100gbase-x-qsfp28"
-        "!ref": "lag1"
-        "status__name": "Active"
-      - "!create_or_update:name": "Ethernet34/1"
-        "type": "100gbase-x-qsfp28"
-        "!ref": "lag2"
-        "status__name": "Active"
-      - "!create_or_update:name": "Ethernet35/1"
-        "type": "100gbase-x-qsfp28"
-        "!ref": "lag3"
-        "status__name": "Active"
-      - name: "PortChannel1"
-        type: lag
-        status__name: "Active"
-        description: "MLAG"
-        mtu: 9214
-        member_interfaces:
-          - "!ref:lag1"
-          - "!ref:lag2"
-"""
-
-INPUT_PRIMARY_INTERFACE_ADDRESSES = """
-manufacturers:
-  - name: "manufacturer1"
-
-device_types:
-  - manufacturer__name: "manufacturer1"
-    model: "model name"
-    u_height: 1
-
-device_roles:
-  - name: "device role"
-
-sites:
-  - name: "site_1"
-    status__name: "Active"
-
-devices:
-  - name: "device_1"
-    site__name: "site_1"
-    status__name: "Active"
-    device_type__model: "model name"
-    device_role__name: "device role"
-    interfaces:
-      - name: "Ethernet1/1"
-        type: "virtual"
-        status__name: "Active"
-        description: "description for Ethernet1/1"
-        ip_addresses:
-          - address: 192.168.56.1/24
-            status__name: "Active"
-    primary_ip4: {"!get:address": "192.168.56.1/24"}
-  """
-
-
-class TestProvisioner(TestCase):  # pylint:disable=too-many-public-methods
-    """Test object creator methods."""
-
-    builder = None
-=======
 
 class BuilderChecks:
     """Collection of static methods for testing designs."""
@@ -677,7 +145,6 @@
 @builder_test_case(os.path.join(os.path.dirname(__file__), "testdata", "nautobot_v1"))
 class TestV1Designs(TestCase):  # pylint:disable=too-many-public-methods
     """Designs that only work in Nautobot 1.x"""
->>>>>>> 675f0648
 
     def setUp(self):
         if nautobot_version >= "2.0.0":
