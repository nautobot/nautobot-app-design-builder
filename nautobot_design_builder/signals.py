"""Signal handlers that fire on various Django model signals."""

from itertools import chain
import logging

from django.apps import apps
from django.contrib.contenttypes.models import ContentType
from django.db.models.signals import post_save, post_delete
from django.dispatch import receiver
from django.conf import settings
from django.db.models.signals import pre_delete
from django.db.models import ProtectedError

from nautobot.core.signals import nautobot_database_ready
from nautobot.extras.models import Job, Status, Tag
from nautobot.utilities.choices import ColorChoices
from nautobot.extras.registry import registry
from nautobot_design_builder.models import JournalEntry
from nautobot_design_builder.middleware import GlobalRequestMiddleware

from .design_job import DesignJob
from .models import Design, DesignInstance
from . import choices

_LOGGER = logging.getLogger(__name__)


@receiver(nautobot_database_ready, sender=apps.get_app_config("nautobot_design_builder"))
def create_design_model_for_existing(sender, **kwargs):
    """When the plugin is first installed, make sure each design job has a corresponding Design model.

    This is necessary if an older version of Design Builder was installed. In that case
    the design jobs exist, but not any design models. Since post-upgrade
    doesn't re-install those jobs, they aren't created in the database yet.
    """
    for job in Job.objects.all():
        create_design_model(sender, instance=job)


@receiver(nautobot_database_ready, sender=apps.get_app_config("nautobot_design_builder"))
def create_design_instance_statuses(**kwargs):
    """Create a default set of statuses for design instances."""
    content_type = ContentType.objects.get_for_model(DesignInstance)
    color_mapping = {
        "Active": ColorChoices.COLOR_GREEN,
        "Decommissioned": ColorChoices.COLOR_GREY,
        "Disabled": ColorChoices.COLOR_GREY,
        "Deployed": ColorChoices.COLOR_GREEN,
        "Pending": ColorChoices.COLOR_ORANGE,
        "Rolled back": ColorChoices.COLOR_RED,
    }
    for _, status_name in chain(choices.DesignInstanceStatusChoices, choices.DesignInstanceLiveStateChoices):
        status, _ = Status.objects.get_or_create(name=status_name, defaults={"color": color_mapping[status_name]})
        status.content_types.add(content_type)


@receiver(post_save, sender=Job)
def create_design_model(sender, instance: Job, **kwargs):  # pylint:disable=unused-argument
    """Create a `Design` instance for each `DesignJob`.

    This receiver will fire every time a `Job` instance is saved. If the
    `Job` inherits from `DesignJob` then look for a corresponding `Design`
    model in the database and create it if not found.

    Args:
        sender: The Job class
        instance (Job): Job instance that has been created or updated.
    """
    if instance.job_class and issubclass(instance.job_class, DesignJob):
<<<<<<< HEAD
        default_data = {}
        if hasattr(instance.job_class.Meta, "description"):
            default_data["description"] = instance.job_class.Meta.description
        if hasattr(instance.job_class.Meta, "version"):
            default_data["version"] = instance.job_class.Meta.version
        if hasattr(instance.job_class.Meta, "docs"):
            default_data["docs"] = instance.job_class.Meta.docs

        _, created = Design.objects.get_or_create(job=instance, defaults=default_data)
=======

        _, created = Design.objects.get_or_create(job=instance)
>>>>>>> 8127edab
        if created:
            _LOGGER.debug("Created design from %s", instance)


def model_delete_design_builder(instance, **kwargs):
    """Delete."""
    request = GlobalRequestMiddleware.get_current_request()
    if (
        request
        and settings.PLUGINS_CONFIG["nautobot_design_builder"]["protected_superuser_bypass"]
        and request.user.is_superuser
    ):
        return

    for journal_entry in JournalEntry.objects.filter(
        _design_object_id=instance.id, active=True
    ).exclude_decommissioned():
        # If there is a design with full_control, only the design can delete it
        if (
            hasattr(instance, "_current_design")
            and instance._current_design == journal_entry.journal.design_instance  # pylint: disable=protected-access
            and journal_entry.full_control
        ):
            return
        raise ProtectedError("A design instance owns this object.", set([journal_entry.journal.design_instance]))


def load_pre_delete_signals():
    """Load pre delete handlers according to protected models."""
    for app_label, models in registry["model_features"]["custom_validators"].items():
        for model in models:
            if (app_label, model) in settings.PLUGINS_CONFIG["nautobot_design_builder"]["protected_models"]:
                model_class = apps.get_model(app_label=app_label, model_name=model)
                pre_delete.connect(model_delete_design_builder, sender=model_class)


load_pre_delete_signals()


@receiver(signal=post_delete, sender=DesignInstance)
def handle_post_delete_design_instance(sender, instance, **kwargs):  # pylint: disable=unused-argument
    """Cleaning up the Tag created for a design instance."""
    Tag.objects.get(name=f"Managed by {instance}").delete()<|MERGE_RESOLUTION|>--- conflicted
+++ resolved
@@ -67,20 +67,8 @@
         instance (Job): Job instance that has been created or updated.
     """
     if instance.job_class and issubclass(instance.job_class, DesignJob):
-<<<<<<< HEAD
-        default_data = {}
-        if hasattr(instance.job_class.Meta, "description"):
-            default_data["description"] = instance.job_class.Meta.description
-        if hasattr(instance.job_class.Meta, "version"):
-            default_data["version"] = instance.job_class.Meta.version
-        if hasattr(instance.job_class.Meta, "docs"):
-            default_data["docs"] = instance.job_class.Meta.docs
-
-        _, created = Design.objects.get_or_create(job=instance, defaults=default_data)
-=======
 
         _, created = Design.objects.get_or_create(job=instance)
->>>>>>> 8127edab
         if created:
             _LOGGER.debug("Created design from %s", instance)
 
