--- conflicted
+++ resolved
@@ -40,13 +40,8 @@
     url = HyperlinkedIdentityField(view_name="plugins-api:nautobot_design_builder-api:design-detail")
     design = NestedDesignSerializer()
     live_state = NestedStatusSerializer()
-<<<<<<< HEAD
-    created_by = SerializerMethodField(read_only=True)
-    last_updated_by = SerializerMethodField(read_only=True)
-=======
     created_by = SerializerMethodField()
     last_updated_by = SerializerMethodField()
->>>>>>> 8127edab
 
     class Meta:
         """Serializer options for the design model."""
@@ -67,19 +62,11 @@
 
     def get_created_by(self, instance):
         """Get the username of the user who created the object."""
-<<<<<<< HEAD
-        return instance.get_created_by()
-
-    def get_last_updated_by(self, instance):
-        """Get the username of the user who update the object last time."""
-        return instance.get_last_updated_by()
-=======
         return instance.created_by
 
     def get_last_updated_by(self, instance):
         """Get the username of the user who update the object last time."""
         return instance.last_updated_by
->>>>>>> 8127edab
 
 
 class JournalSerializer(NautobotModelSerializer, TaggedModelSerializerMixin):
