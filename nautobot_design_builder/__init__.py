--- conflicted
+++ resolved
@@ -1,14 +1,10 @@
-<<<<<<< HEAD
-"""Plugin declaration for design_builder."""
-from importlib import metadata
-
-=======
 """App declaration for Nautobot Design Builder."""
->>>>>>> c8b7faf0
 from django.conf import settings
 from django.utils.functional import classproperty
 
 from nautobot.apps import NautobotAppConfig
+
+import importlib_metadata as metadata
 
 __version__ = metadata.version(__name__)
 
@@ -21,7 +17,7 @@
     version = __version__
     author = "Network to Code, LLC"
     description = "Design Builder."
-    base_url = "nautobot-design-builder"
+    base_url = "design-builder"
     required_settings = []
     min_version = "1.6.0"
     max_version = "2.9999"
@@ -38,17 +34,5 @@
         """Retrieve the Git Repository slug that has been configured for the Design Builder."""
         return settings.PLUGINS_CONFIG[cls.name]["context_repository"]
 
-    # pylint: disable=no-self-argument
-    @classproperty
-    def pre_decommission_hook(cls):
-        """Retrieve the pre decommission hook callable for the Design Builder, if configured."""
-        return settings.PLUGINS_CONFIG[cls.name].get("pre_decommission_hook", "")
-
-    # pylint: disable=no-self-argument
-    @classproperty
-    def post_decommission_hook(cls):
-        """Retrieve the post decommission hook callable for the Design Builder, if configured."""
-        return settings.PLUGINS_CONFIG[cls.name].get("post_decommission_hook", "")
-
 
 config = DesignBuilderConfig  # pylint:disable=invalid-name