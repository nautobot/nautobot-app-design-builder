--- conflicted
+++ resolved
@@ -1,32 +1,17 @@
-<<<<<<< HEAD
-"""App declaration for Nautobot Design Builder."""
-from django.conf import settings
-from django.utils.functional import classproperty
-
-from nautobot.apps import NautobotAppConfig
-
-import importlib_metadata as metadata
-=======
 """Plugin declaration for nautobot_design_builder."""
 # Metadata is inherited from Nautobot. If not including Nautobot in the environment, this should be added
 from importlib import metadata
 
 from django.conf import settings
 from django.utils.functional import classproperty
->>>>>>> 4201c6c4
 
 __version__ = metadata.version(__name__)
 
 from nautobot.extras.plugins import NautobotAppConfig
 
 
-<<<<<<< HEAD
-class DesignBuilderConfig(NautobotAppConfig):
-    """App configuration for the nautobot_design_builder app."""
-=======
 class NautobotDesignBuilderConfig(NautobotAppConfig):
     """Plugin configuration for the nautobot_design_builder plugin."""
->>>>>>> 4201c6c4
 
     name = "nautobot_design_builder"
     verbose_name = "Nautobot Design Builder"
