"""Base Design Job class definition."""
from functools import cached_property
import sys
import traceback
from abc import ABC, abstractmethod
from os import path
import yaml

from django.db import transaction

from jinja2 import TemplateError

from nautobot.extras.jobs import Job, StringVar


from nautobot_design_builder.errors import DesignImplementationError, DesignModelError
from nautobot_design_builder.jinja2 import new_template_environment
from nautobot_design_builder.logging import LoggingMixin
from nautobot_design_builder.design import Builder
from nautobot_design_builder.context import Context
from nautobot_design_builder import models

from .util import nautobot_version


class DesignJob(Job, ABC, LoggingMixin):  # pylint: disable=too-many-instance-attributes
    """The base Design Job class that all specific Design Builder jobs inherit from.

    DesignJob is an abstract base class that all design implementations must implement.
    Any design that is to be included in the list of Jobs in Nautobot *must* include
    a Meta class.
    """

    instance_name = StringVar(label="Instance Name", max_length=models.DESIGN_NAME_MAX_LENGTH)
    owner = StringVar(label="Implementation Owner", required=False, max_length=models.DESIGN_OWNER_MAX_LENGTH)

    if nautobot_version >= "2.0.0":
        from nautobot.extras.jobs import DryRunVar  # pylint: disable=no-name-in-module,import-outside-toplevel

        dryrun = DryRunVar()

    @classmethod
    @abstractmethod
    def Meta(cls) -> Job.Meta:  # pylint: disable=invalid-name
        """Design jobs must provide either a Meta class method or a Meta class."""

    def __init__(self, *args, **kwargs):
        """Initialize the design job."""
        # rendered designs
        self.builder: Builder = None
        self.designs = {}
        self.rendered = None
        self.failed = False

        super().__init__(*args, **kwargs)

<<<<<<< HEAD
    @classproperty
    def class_path(cls):  # pylint: disable=no-self-argument
        """Returns the path to the module containing this class.

        Returns:
            str: path to module containing the path
        """
        try:
            return super().class_path
        except RuntimeError:
            # Since this is an Abstract Base Class, the only way we'll
            # get here is if we're building docs and mkdocs is trying
            # to load the class path.
            return "/".join(["plugins", cls.__module__, cls.__name__])  # pylint: disable=no-member

    @cached_property
    def design_model(self):
        return models.Design.objects.for_design_job(self.job_result.job_model)

=======
>>>>>>> e9a0a0d4
    def post_implementation(self, context: Context, builder: Builder):
        """Similar to Nautobot job's `post_run` method, but will be called after a design is implemented.

        Any design job that requires additional work to be completed after the design
        has been implemented can provide a `post_implementation` method. This method will be
        called after the entire set of design files has been implemented and the database
        transaction has been committed.

        Args:
            context (Context): The render context that was used for rendering the
            design files.

            builder (Builder): The builder object that consumed the rendered design
            files. This is useful for accessing the design journal.
        """

    def post_run(self):
        """Method that will run after the main Nautobot job has executed."""
        if self.rendered:
            self.job_result.data["output"] = self.rendered

        self.job_result.data["designs"] = self.designs

    def render(self, context, filename):
        """High level function to render the Jinja design templates into YAML.

        Args:
            context (Context object): a tree of variables that can include templates for values
            filename (str): file name of the Jinja design template

        Raises:
            ex: If there are any rendering errors raise a TemplateError but also include the traceback, Jinja file name and line numbers

        Returns:
            str: YAML data structure rendered from input Jinja template
        """
        search_paths = []
        cls = self.__class__
        # We pass a list of directories to the jinja template environment
        # to be used for search paths in the FileSystemLoader. This list
        # of paths is compiled from the directory location of the current
        # design job and its entire inheritance tree. In order to produce
        # this list, we traverse the inheritance tree upwards until we
        # get to the toplevel base class, `DesignJob`
        while cls is not DesignJob:
            class_dir = path.dirname(sys.modules[cls.__module__].__file__)
            search_paths.append(class_dir)
            cls = cls.__bases__[0]

        env = new_template_environment(context, search_paths)

        try:
            return env.get_template(filename).render()
        except TemplateError as ex:
            info = sys.exc_info()[2]
            summary = traceback.extract_tb(info, -1)[0]
            self.log_failure(message=f"{filename}:{summary.lineno}")
            raise ex

    def render_design(self, context, design_file):
        """Wrapper function to take in rendered YAML from the design and convert to structured data and assign to the design property of a class instance.

        Args:
            context (Context object): a tree of variables that can include templates for values
            design_file (str): Filename of the design file to render.
        """
        self.rendered = self.render(context, design_file)
        design = yaml.safe_load(self.rendered)
        self.designs[design_file] = design

        # no need to save the rendered content if yaml loaded
        # it okay
        self.rendered = None
        return design

    def render_report(self, context, journal):
        """Wrapper function to create rendered markdown report from the design job's Jinja report template.

        Args:
            context (Context object): a tree of variables that can include templates for values
            journal (dict): A dictionary containing keys matching to ORM classes containing lists of Nautobot objects that were created by the design job

        Returns:
            str: job report data in markdown format
        """
        return self.render(
            {
                "context": context,
                "journal": journal,
            },
            getattr(self.Meta, "report"),
        )

    def implement_design(self, context, design_file, commit):
        """Render the design_file template using the provided render context."""
        design = self.render_design(context, design_file)
        self.builder.implement_design(design, commit)

    def _setup_journal(self, instance_name: str, design_owner: str):
        try:
            instance = models.DesignInstance.objects.get(name=instance_name)
            self.log_info(message=f'Existing design instance of "{instance_name}" was found, re-running design job.')
        except models.DesignInstance.DoesNotExist:
            self.log_info(message=f'Implementing new design "{instance_name}".')
            instance = models.DesignInstance(
                name=instance_name,
                owner=design_owner,
                design=self.design_model,
            )
            instance.validated_save()

        journal = models.Journal(
            design_instance=instance,
            job_result=self.job_result,
        )
        journal.validated_save()
        return journal

    @transaction.atomic
    def run(self, **kwargs):  # pylint: disable=arguments-differ,too-many-branches
        """Render the design and implement it with a Builder object."""

        if nautobot_version < "2.0.0":
            commit = kwargs["commit"]
            data = kwargs["data"]
        else:
            commit = kwargs.pop("dryrun", False)
            data = kwargs

        journal = self._setup_journal(data.pop("instance_name"), data.pop("owner"))
        self.log_info(message=f"Building {getattr(self.Meta, 'name')}")
        extensions = getattr(self.Meta, "extensions", [])
        self.builder = Builder(
            job_result=self.job_result,
            extensions=extensions,
            journal=journal,
        )

        design_files = None

        if hasattr(self.Meta, "context_class"):
            context = self.Meta.context_class(data=data, job_result=self.job_result)
            context.validate()
        else:
            context = {}

        if hasattr(self.Meta, "design_file"):
            design_files = [self.Meta.design_file]
        elif hasattr(self.Meta, "design_files"):
            design_files = self.Meta.design_files
        else:
            self.log_failure(message="No design template specified for design.")
            self.failed = True
            return

        sid = transaction.savepoint()

        try:
            for design_file in design_files:
                self.implement_design(context, design_file, commit)
            if commit:
                self.post_implementation(context, self.builder)
                if hasattr(self.Meta, "report"):
                    self.job_result.data["report"] = self.render_report(context, self.builder.journal)
                    self.log_success(message=self.job_result.data["report"])
            else:
                transaction.savepoint_rollback(sid)
                self.log_info(
                    message=f"{self.name} can be imported successfully - No database changes made",
                )
        except (DesignImplementationError, DesignModelError) as ex:
            transaction.savepoint_rollback(sid)
            self.log_failure(message="Failed to implement design")
            self.log_failure(message=str(ex))
            self.failed = True
        except Exception as ex:
            transaction.savepoint_rollback(sid)
            self.failed = True
            raise ex<|MERGE_RESOLUTION|>--- conflicted
+++ resolved
@@ -1,5 +1,4 @@
 """Base Design Job class definition."""
-from functools import cached_property
 import sys
 import traceback
 from abc import ABC, abstractmethod
@@ -54,28 +53,9 @@
 
         super().__init__(*args, **kwargs)
 
-<<<<<<< HEAD
-    @classproperty
-    def class_path(cls):  # pylint: disable=no-self-argument
-        """Returns the path to the module containing this class.
-
-        Returns:
-            str: path to module containing the path
-        """
-        try:
-            return super().class_path
-        except RuntimeError:
-            # Since this is an Abstract Base Class, the only way we'll
-            # get here is if we're building docs and mkdocs is trying
-            # to load the class path.
-            return "/".join(["plugins", cls.__module__, cls.__name__])  # pylint: disable=no-member
-
-    @cached_property
     def design_model(self):
         return models.Design.objects.for_design_job(self.job_result.job_model)
 
-=======
->>>>>>> e9a0a0d4
     def post_implementation(self, context: Context, builder: Builder):
         """Similar to Nautobot job's `post_run` method, but will be called after a design is implemented.
 
