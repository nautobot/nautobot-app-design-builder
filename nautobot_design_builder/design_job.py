"""Base Design Job class definition."""

import sys
import copy
import traceback
from abc import ABC, abstractmethod
from os import path
<<<<<<< HEAD
from datetime import datetime
=======
from typing import Dict
>>>>>>> 4201c6c4
import yaml
from django.db import transaction
from django.contrib.contenttypes.models import ContentType

from jinja2 import TemplateError

from nautobot.extras.models import Status
from nautobot.extras.jobs import Job, StringVar


from nautobot_design_builder.errors import DesignImplementationError, DesignModelError
from nautobot_design_builder.jinja2 import new_template_environment
from nautobot_design_builder.logging import LoggingMixin
from nautobot_design_builder.design import Builder
from nautobot_design_builder.context import Context
from nautobot_design_builder import models
from nautobot_design_builder import choices
from nautobot_design_builder.recursive import reduce_design

from .util import nautobot_version


class DesignJob(Job, ABC, LoggingMixin):  # pylint: disable=too-many-instance-attributes
    """The base Design Job class that all specific Design Builder jobs inherit from.

    DesignJob is an abstract base class that all design implementations must implement.
    Any design that is to be included in the list of Jobs in Nautobot *must* include
    a Meta class.
    """

    instance_name = StringVar(label="Instance Name", max_length=models.DESIGN_NAME_MAX_LENGTH)
    owner = StringVar(label="Implementation Owner", required=False, max_length=models.DESIGN_OWNER_MAX_LENGTH)

    if nautobot_version >= "2.0.0":
        from nautobot.extras.jobs import DryRunVar  # pylint: disable=no-name-in-module,import-outside-toplevel

        dryrun = DryRunVar()

    @classmethod
    @abstractmethod
    def Meta(cls) -> Job.Meta:  # pylint: disable=invalid-name
        """Design jobs must provide either a Meta class method or a Meta class."""

    def __init__(self, *args, **kwargs):
        """Initialize the design job."""
        # rendered designs
        self.builder: Builder = None
        self.designs = {}
        self.rendered = None
        self.failed = False

        super().__init__(*args, **kwargs)

    def design_model(self):
        """Get the related Job."""
        return models.Design.objects.for_design_job(self.job_result.job_model)

    def post_implementation(self, context: Context, builder: Builder):
        """Similar to Nautobot job's `post_run` method, but will be called after a design is implemented.

        Any design job that requires additional work to be completed after the design
        has been implemented can provide a `post_implementation` method. This method will be
        called after the entire set of design files has been implemented and the database
        transaction has been committed.

        Args:
            context (Context): The render context that was used for rendering the design files.
            builder (Builder): The builder object that consumed the rendered design files. This is useful for accessing the design journal.
        """

    def post_run(self):
        """Method that will run after the main Nautobot job has executed."""
        if self.rendered:
            self.job_result.data["output"] = self.rendered

        self.job_result.data["designs"] = self.designs

    def render(self, context: Context, filename: str) -> str:
        """High level function to render the Jinja design templates into YAML.

        Args:
            context (Context object): a tree of variables that can include templates for values
            filename (str): file name of the Jinja design template

        Raises:
            ex: If there are any rendering errors raise a TemplateError but also include the traceback, Jinja file name and line numbers

        Returns:
            str: YAML data structure rendered from input Jinja template
        """
        search_paths = []
        cls = self.__class__
        # We pass a list of directories to the jinja template environment
        # to be used for search paths in the FileSystemLoader. This list
        # of paths is compiled from the directory location of the current
        # design job and its entire inheritance tree. In order to produce
        # this list, we traverse the inheritance tree upwards until we
        # get to the toplevel base class, `DesignJob`
        while cls is not DesignJob:
            class_dir = path.dirname(sys.modules[cls.__module__].__file__)
            search_paths.append(class_dir)
            cls = cls.__bases__[0]

        env = new_template_environment(context, search_paths)

        try:
            return env.get_template(filename).render()
        except TemplateError as ex:
            info = sys.exc_info()[2]
            summary = traceback.extract_tb(info, -1)[0]
            self.log_failure(message=f"{filename}:{summary.lineno}")
            raise ex

    def render_design(self, context, design_file):
        """Wrapper function to take in rendered YAML from the design and convert to structured data and assign to the design property of a class instance.

        Args:
            context (Context object): a tree of variables that can include templates for values
            design_file (str): Filename of the design file to render.
        """
        self.rendered = self.render(context, design_file)
        design = yaml.safe_load(self.rendered)
        self.designs[design_file] = design

        # no need to save the rendered content if yaml loaded
        # it okay
        self.rendered = None
        return design

    def render_report(self, context: Context, journal: Dict) -> str:
        """Wrapper function to create rendered markdown report from the design job's Jinja report template.

        Args:
            context (Context object): a tree of variables that can include templates for values
            journal (dict): A dictionary containing keys matching to ORM classes containing lists of Nautobot objects that were created by the design job

        Returns:
            str: job report data in markdown format
        """
        return self.render(
            {
                "context": context,
                "journal": journal,
            },
            getattr(self.Meta, "report"),
        )

    def implement_design(self, context, design_file, commit):
        """Render the design_file template using the provided render context.

        It considers reduction if a previous design instance exists.
        """
        design = self.render_design(context, design_file)
        self.log_debug(f"New Design to be implemented: {design}")
        deprecated_design = {}

        # The design to apply will take into account the previous journal that keeps track (in the builder_output)
        # of the design used (i.e., the YAML) including the Nautobot IDs that will help to reference them
        self.builder.builder_output[design_file] = copy.deepcopy(design)
        last_journal = (
            self.builder.journal.design_journal.design_instance.journals.filter(active=True)
            .exclude(id=self.builder.journal.design_journal.id)
            .order_by("-last_updated")
            .first()
        )
        if last_journal and last_journal.builder_output:
            # TODO: This second check makes that a failed journal makes the simplification
            # think that theres is no good reference, we should check it in the queryset

            # The last design output is used as the reference to understand what needs to be changed
            # The design output store the whole set of attributes, not only the ones taken into account
            # in the implementation
            previous_design = last_journal.builder_output[design_file]
            self.log_debug(f"Design from previous Journal: {previous_design}")

            for key, new_value in design.items():
                old_value = previous_design[key]
                future_value = self.builder.builder_output[design_file][key]
                reduce_design(new_value, old_value, future_value, deprecated_design, key)

            self.log_debug(f"Design to implement after reduction: {design}")
            self.log_debug(f"Design to deprecate after reduction: {deprecated_design}")

        self.builder.implement_design(design, deprecated_design, commit, design_file)

    def _setup_journal(self, instance_name: str, design_owner: str):
        try:
            instance = models.DesignInstance.objects.get(name=instance_name, design=self.design_model())
            self.log_info(message=f'Existing design instance of "{instance_name}" was found, re-running design job.')
            instance.last_implemented = datetime.now()
        except models.DesignInstance.DoesNotExist:
            self.log_info(message=f'Implementing new design "{instance_name}".')
            content_type = ContentType.objects.get_for_model(models.DesignInstance)
            instance = models.DesignInstance(
                name=instance_name,
                owner=design_owner,
                design=self.design_model(),
                last_implemented=datetime.now(),
                status=Status.objects.get(content_types=content_type, name=choices.DesignInstanceStatusChoices.ACTIVE),
                live_state=Status.objects.get(
                    content_types=content_type, name=choices.DesignInstanceLiveStateChoices.PENDING
                ),
            )
        instance.validated_save()

        journal = models.Journal(
            design_instance=instance,
            job_result=self.job_result,
        )
        journal.validated_save()
        return journal

    @staticmethod
    def validate_data_logic(data):
        """Method to validate the input data logic that is already valid as a form by the `validate_data` method."""

    @transaction.atomic
    def run(self, **kwargs):  # pylint: disable=arguments-differ,too-many-branches,too-many-statements
        """Render the design and implement it with a Builder object."""
        if nautobot_version < "2.0.0":
            commit = kwargs["commit"]
            data = kwargs["data"]
        else:
            commit = kwargs.pop("dryrun", False)
            data = kwargs

        self.validate_data_logic(data)

        if nautobot_version < "2.0.0":
            self.job_result.job_kwargs = {"data": self.serialize_data(data)}
        else:
            self.job_result.job_kwargs = self.serialize_data(data)

        journal = self._setup_journal(data.pop("instance_name"), data.pop("owner"))
        self.log_info(message=f"Building {getattr(self.Meta, 'name')}")
        extensions = getattr(self.Meta, "extensions", [])
        self.builder = Builder(
            job_result=self.job_result,
            extensions=extensions,
            journal=journal,
        )

        design_files = None

        if hasattr(self.Meta, "context_class"):
            context = self.Meta.context_class(data=data, job_result=self.job_result)
            context.validate()
        else:
            context = {}

        if hasattr(self.Meta, "design_file"):
            design_files = [self.Meta.design_file]
        elif hasattr(self.Meta, "design_files"):
            design_files = self.Meta.design_files
        else:
            self.log_failure(message="No design template specified for design.")
            self.failed = True
            return

        sid = transaction.savepoint()

        try:
            for design_file in design_files:
                self.implement_design(context, design_file, commit)
            if commit:
                self.post_implementation(context, self.builder)

                # The Journal stores the design (with Nautobot identifiers from post_implementation)
                # for future operations (e.g., updates)
                journal.builder_output = self.builder.builder_output
                journal.design_instance.status = Status.objects.get(
                    content_types=ContentType.objects.get_for_model(models.DesignInstance),
                    name=choices.DesignInstanceStatusChoices.ACTIVE,
                )
                journal.design_instance.save()
                journal.save()
                if hasattr(self.Meta, "report"):
                    self.job_result.data["report"] = self.render_report(context, self.builder.journal)
                    self.log_success(message=self.job_result.data["report"])
            else:
                transaction.savepoint_rollback(sid)
                self.log_info(
                    message=f"{self.name} can be imported successfully - No database changes made",
                )
        except (DesignImplementationError, DesignModelError) as ex:
            transaction.savepoint_rollback(sid)
            self.log_failure(message="Failed to implement design")
            self.log_failure(message=str(ex))
            self.failed = True
            if nautobot_version >= "2":
                raise ex
        except Exception as ex:
            transaction.savepoint_rollback(sid)
            self.failed = True
            raise ex<|MERGE_RESOLUTION|>--- conflicted
+++ resolved
@@ -5,11 +5,8 @@
 import traceback
 from abc import ABC, abstractmethod
 from os import path
-<<<<<<< HEAD
 from datetime import datetime
-=======
 from typing import Dict
->>>>>>> 4201c6c4
 import yaml
 from django.db import transaction
 from django.contrib.contenttypes.models import ContentType
