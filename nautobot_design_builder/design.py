--- conflicted
+++ resolved
@@ -1,8 +1,5 @@
 """Provides ORM interaction for design builder."""
-<<<<<<< HEAD
-
-=======
->>>>>>> ddf73ace
+
 from collections import defaultdict, OrderedDict
 from typing import Dict, List, Mapping, Type
 
@@ -20,37 +17,23 @@
 from nautobot.extras.api.serializers import StatusModelSerializerMixin
 from nautobot.extras.api.fields import StatusSerializerField
 from nautobot.core.api.exceptions import SerializerNotFound
-<<<<<<< HEAD
-
-=======
 from nautobot.extras.models import Status
->>>>>>> ddf73ace
-
-from nautobot.extras.models import Status
+
 from nautobot_design_builder import errors
 from nautobot_design_builder import ext
 from nautobot_design_builder.logging import LoggingMixin
 from nautobot_design_builder.fields import field_factory, OneToOneField, ManyToOneField
 from nautobot_design_builder import models
-<<<<<<< HEAD
 from nautobot_design_builder.constants import NAUTOBOT_ID
 from nautobot_design_builder.util import nautobot_version
 from nautobot_design_builder.recursive import inject_nautobot_uuids
 
-if nautobot_version < "2.0.0":
-    # TODO: This overwrite is a workaround for a Nautobot 1.6 Serializer limitation for Status
-    # https://github.com/nautobot/nautobot/blob/ltm-1.6/nautobot/extras/api/fields.py#L22
-    from nautobot.utilities.api import get_serializer_for_model
-    from nautobot.utilities.utils import serialize_object
-=======
-from nautobot_design_builder.util import nautobot_version
 
 if nautobot_version < "2.0.0":
     # This overwrite is a workaround for a Nautobot 1.6 Serializer limitation for Status
     # https://github.com/nautobot/nautobot/blob/ltm-1.6/nautobot/extras/api/fields.py#L22
     from nautobot.utilities.api import get_serializer_for_model  # pylint: disable=ungrouped-imports
     from nautobot.utilities.utils import serialize_object  # pylint: disable=ungrouped-imports
->>>>>>> ddf73ace
 
     def serialize_object_v2(obj):
         """
@@ -60,11 +43,8 @@
         """
 
         class CustomStatusSerializerField(StatusSerializerField):
-<<<<<<< HEAD
-=======
             """CustomStatusSerializerField."""
 
->>>>>>> ddf73ace
             def to_representation(self, obj):
                 """Make this field compatible w/ the existing API for `ChoiceField`."""
                 if obj == "":
@@ -83,11 +63,7 @@
             if issubclass(serializer_class, StatusModelSerializerMixin):
 
                 class NewSerializerClass(CustomStatusModelSerializerMixin, serializer_class):
-<<<<<<< HEAD
-                    pass
-=======
                     """Custom SerializerClass."""
->>>>>>> ddf73ace
 
                 serializer_class = NewSerializerClass
             data = serializer_class(obj, context={"request": None, "depth": 1}).data
@@ -98,11 +74,7 @@
         return data
 
 else:
-<<<<<<< HEAD
-    from nautobot.core.models.utils import serialize_object_v2
-=======
     from nautobot.core.models.utils import serialize_object_v2  # pylint: disable=import-error,no-name-in-module
->>>>>>> ddf73ace
 
 
 # TODO: Refactor this code into the Journal model
