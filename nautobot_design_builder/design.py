"""Provides ORM interaction for design builder."""

from collections import defaultdict, OrderedDict
from types import FunctionType
from collections import defaultdict, OrderedDict
from typing import Any, Dict, List, Mapping, Type, Union

from django.apps import apps
from django.db.models import Model, Manager
from django.db.models.fields import Field as DjangoField
from django.dispatch.dispatcher import Signal
from django.core.exceptions import ObjectDoesNotExist, ValidationError, MultipleObjectsReturned
from django.db import transaction


from nautobot.core.graphql.utils import str_to_var_name
from nautobot.extras.models import JobResult, Relationship
from nautobot.utilities.utils import shallow_compare_dict
from nautobot.extras.api.serializers import StatusModelSerializerMixin
from nautobot.extras.api.fields import StatusSerializerField
from nautobot.core.api.exceptions import SerializerNotFound
from nautobot.extras.models import Status

from nautobot_design_builder import errors
from nautobot_design_builder import ext
from nautobot_design_builder.logging import LoggingMixin, get_logger
from nautobot_design_builder.fields import field_factory, OneToOneField, ManyToOneField
from nautobot_design_builder import models
<<<<<<< HEAD
from nautobot_design_builder.constants import NAUTOBOT_ID
from nautobot_design_builder.util import nautobot_version
from nautobot_design_builder.recursive import inject_nautobot_uuids, get_object_identifier


if nautobot_version < "2.0.0":
    # This overwrite is a workaround for a Nautobot 1.6 Serializer limitation for Status
    # https://github.com/nautobot/nautobot/blob/ltm-1.6/nautobot/extras/api/fields.py#L22
    from nautobot.utilities.api import get_serializer_for_model  # pylint: disable=ungrouped-imports
    from nautobot.utilities.utils import serialize_object  # pylint: disable=ungrouped-imports

    def serialize_object_v2(obj):
        """
        Custom Implementation. Not needed for Nautobot 2.0.

        Return a JSON serialized representation of an object using obj's serializer.
        """

        class CustomStatusSerializerField(StatusSerializerField):
            """CustomStatusSerializerField."""

            def to_representation(self, obj):
                """Make this field compatible w/ the existing API for `ChoiceField`."""
                if obj == "":
                    return None

                return OrderedDict([("value", obj.slug), ("label", str(obj)), ("id", str(obj.id))])

=======
from nautobot_design_builder.util import nautobot_version

if nautobot_version < "2.0.0":
    # This overwrite is a workaround for a Nautobot 1.6 Serializer limitation for Status
    # https://github.com/nautobot/nautobot/blob/ltm-1.6/nautobot/extras/api/fields.py#L22
    from nautobot.utilities.api import get_serializer_for_model  # pylint: disable=ungrouped-imports
    from nautobot.utilities.utils import serialize_object  # pylint: disable=ungrouped-imports

    def serialize_object_v2(obj):
        """
        Custom Implementation. Not needed for Nautobot 2.0.

        Return a JSON serialized representation of an object using obj's serializer.
        """

        class CustomStatusSerializerField(StatusSerializerField):
            """CustomStatusSerializerField."""

            def to_representation(self, obj):
                """Make this field compatible w/ the existing API for `ChoiceField`."""
                if obj == "":
                    return None

                return OrderedDict([("value", obj.slug), ("label", str(obj)), ("id", str(obj.id))])

>>>>>>> 7c1adf05
        class CustomStatusModelSerializerMixin(StatusModelSerializerMixin):
            """Mixin to add `status` choice field to model serializers."""

            status = CustomStatusSerializerField(queryset=Status.objects.all())

        # Try serializing obj(model instance) using its API Serializer
        try:
            serializer_class = get_serializer_for_model(obj.__class__)
            if issubclass(serializer_class, StatusModelSerializerMixin):

                class NewSerializerClass(CustomStatusModelSerializerMixin, serializer_class):
                    """Custom SerializerClass."""

                serializer_class = NewSerializerClass
            data = serializer_class(obj, context={"request": None, "depth": 1}).data
        except SerializerNotFound:
            # Fall back to generic JSON representation of obj
            data = serialize_object(obj)

        return data

else:
    from nautobot.core.models.utils import serialize_object_v2  # pylint: disable=import-error,no-name-in-module


# TODO: Refactor this code into the Journal model
class Journal:
    """Keep track of the objects created or updated during the course of a design's implementation.

    The Journal provides a way to do post-implementation processing. For
    instance, if every item created in a design needs to be updated with
    a tag, then a post_implementation method can be created in the
    job and the journal.created items can be iterated and updated. The
    Journal contains three indices:

    index: a set of all the model UUIDs that have been created or updated

    created: a dictionary of objects created. The keys of this index are
    model classes and the values are sets of primary key UUIDs

    updated: like created, this index is a dictionary of objects that
    have been updated. The keys are model classes and the values are the primary
    key UUIDs

    An object's UUID may appear in both created and updated. However, they
    will only be in each of those indices at most once.
    """

    def __init__(self, design_journal: models.Journal = None):
        """Constructor for Journal object."""
        self.index = set()
        self.created = defaultdict(set)
        self.updated = defaultdict(set)
        self.design_journal = design_journal

    def log(self, model: "ModelInstance"):
        """Log that a model has been created or updated.

        Args:
            model (BaseModel): The model that has been created or updated
            created (bool, optional): If the object has just been created
            then this argument should be True. Defaults to False.
        """
        instance = model.instance
        model_type = instance.__class__
        if self.design_journal:
            self.design_journal.log(model)

        if instance.pk not in self.index:
            self.index.add(instance.pk)
            if model.created:
                index = self.created
            else:
                index = self.updated

            index.setdefault(model_type, set())
            index[model_type].add(instance.pk)

    @property
    def created_objects(self) -> Dict[str, List[Model]]:
        """Return a dictionary of Nautobot objects that were created.

        Returns:
            Dict[str, List[BaseModel]]: A dictionary of created objects. The
            keys of the dictionary are the lower case content type labels
            (such as `dcim.device`) and the values are lists of created objects
            of the corresponding type.
        """
        results = {}
        for model_type, pk_list in self.created.items():
            object_list = []
            for primary_key in pk_list:
                instance = model_type.objects.get(pk=primary_key)
                object_list.append(instance)
            results[model_type._meta.label_lower] = object_list
        return results


def _map_query_values(query: Mapping) -> Mapping:
    retval = {}
    for key, value in query.items():
        if isinstance(value, ModelInstance):
            retval[key] = value.instance
        elif isinstance(value, Mapping):
            retval[key] = _map_query_values(value)
        else:
            retval[key] = value
    return retval


<<<<<<< HEAD
def calculate_changes(current_state, initial_state=None, created=False, pre_change=False) -> Dict:
=======
def calculate_changes(current_state, initial_state=None, created=False, pre_change=False):
>>>>>>> 7c1adf05
    """Determine the differences between the original instance and the current.

    This will calculate the changes between the instance's initial state
    and its current state. If pre_change is supplied it will use this
    dictionary as the initial state rather than the current ModelInstance
    initial state.

    Args:
<<<<<<< HEAD
        pre_change (dict, optional): Initial state for comparison. If not supplied then the initial state from this instance is used.
=======
        pre_change (dict, optional): Initial state for comparison. If not
        supplied then the initial state from this instance is used.
>>>>>>> 7c1adf05

    Returns:
        Return a dictionary with the changed object's serialized data compared
        with either the model instance initial state, or the supplied pre_change
<<<<<<< HEAD
        state. The dictionary has the following values:

        dict: {
            "pre_change": dict(),
            "post_change": dict(),
            "differences": {
                "added": dict(),
                "removed": dict(),
=======
        state. The dicionary has the following values:

        dict: {
            "prechange": dict(),
            "postchange": dict(),
            "differences": {
                "removed": dict(),
                "added": dict(),
>>>>>>> 7c1adf05
            }
        }
    """
    post_change = serialize_object_v2(current_state)

    if not created and not pre_change:
        pre_change = initial_state

    if pre_change and post_change:
        diff_added = shallow_compare_dict(pre_change, post_change, exclude=["last_updated"])
        diff_removed = {x: pre_change.get(x) for x in diff_added}
    elif pre_change and not post_change:
        diff_added, diff_removed = None, pre_change
    else:
        diff_added, diff_removed = post_change, None

    return {
        "pre_change": pre_change,
        "post_change": post_change,
        "differences": {
            "added": diff_added,
            "removed": diff_removed,
        },
    }


class ModelInstance:  # pylint: disable=too-many-instance-attributes
    """An individual object to be created or updated as Design Builder iterates through a rendered design YAML file."""

    # Action Definitions
    GET = "get"
    CREATE = "create"
    UPDATE = "update"
    CREATE_OR_UPDATE = "create_or_update"

    ACTION_CHOICES = [GET, CREATE, UPDATE, CREATE_OR_UPDATE]

    # Callback Event types
    PRE_SAVE = "PRE_SAVE"
    POST_SAVE = "POST_SAVE"

    def __init__(
        self,
        creator: "Builder",
        model_class: Type[Model],
        attributes: dict,
        relationship_manager=None,
        parent=None,
        ext_tag=None,
        ext_value=None,
    ):  # pylint:disable=too-many-arguments
        """Constructor for a ModelInstance."""
        self.ext_tag = ext_tag
        self.ext_value = ext_value
        self.creator = creator
        self.model_class = model_class
        self.name = model_class.__name__
        self.instance: Model = None
        # Make a copy of the attributes so the original
        # design attributes are not overwritten
        self.attributes = {**attributes}
        self.parent = parent
        self.deferred = []
        self.deferred_attributes = {}
        self.signals = {
            self.PRE_SAVE: Signal(),
            self.POST_SAVE: Signal(),
        }

        self.filter = {}
        self.action = None
        self.instance_fields = {}
        self._kwargs = {}
        for direction in Relationship.objects.get_for_model(model_class):
            for relationship in direction:
                self.instance_fields[relationship.slug] = field_factory(self, relationship)

        field: DjangoField
        for field in self.model_class._meta.get_fields():
            self.instance_fields[field.name] = field_factory(self, field)

        self.created = False
        self.nautobot_id = None
        self._parse_attributes()
        self.relationship_manager = relationship_manager
        if self.relationship_manager is None:
            self.relationship_manager = self.model_class.objects

        try:
            self._load_instance()
        except ObjectDoesNotExist as ex:
            raise errors.DoesNotExistError(self) from ex
        except MultipleObjectsReturned as ex:
            raise errors.MultipleObjectsReturnedError(self) from ex

    def get_changes(self, pre_change=None):
        """Determine the differences between the original instance and the current.

        This uses `calculate_changes` to determine the change dictionary. See that
        method for details.
        """
        return calculate_changes(
            self.instance,
            initial_state=self._initial_state,
            created=self.created,
            pre_change=pre_change,
        )

    def create_child(
        self,
        model_class: Type[Model],
        attributes: Dict,
        relationship_manager: Manager = None,
    ) -> "ModelInstance":
        """Create a new ModelInstance that is linked to the current instance.

        Args:
            model_class (Type[Model]): Class of the child model.
            attributes (Dict): Design attributes for the child.
            relationship_manager (Manager): Database relationship manager to use for the new instance.

        Returns:
            ModelInstance: Model instance that has its parent correctly set.
        """
        return ModelInstance(
            self.creator,
            model_class,
            attributes,
            relationship_manager,
            parent=self,
        )

    def _parse_attributes(self):  # pylint: disable=too-many-branches
        self.custom_fields = self.attributes.pop("custom_fields", {})
        self.custom_relationships = self.attributes.pop("custom_relationships", {})
        attribute_names = list(self.attributes.keys())
        while attribute_names:
            key = attribute_names.pop(0)
            if key == NAUTOBOT_ID:
                self.nautobot_id = self.attributes[key]
                continue

            self.attributes[key] = self.creator.resolve_values(self.attributes[key])
            if key.startswith("!"):
                value = self.attributes.pop(key)
                args = key.lstrip("!").split(":")

                extn = self.creator.get_extension("attribute", args[0])
                if extn:
                    result = extn.attribute(*args[1:], value=self.creator.resolve_values(value), model_instance=self)
                    if isinstance(result, tuple):
                        self.attributes[result[0]] = result[1]
                    elif isinstance(result, dict):
                        self.attributes.update(result)
                        attribute_names.extend(result.keys())
                    elif result is not None:
                        raise errors.DesignImplementationError(f"Cannot handle extension return type {type(result)}")
                elif args[0] in [self.GET, self.UPDATE, self.CREATE_OR_UPDATE]:
                    self.action = args[0]
                    self.filter[args[1]] = value

                    if self.action is None:
                        self.action = args[0]
                    elif self.action != args[0]:
                        raise errors.DesignImplementationError(
                            f"Can perform only one action for a model, got both {self.action} and {args[0]}",
                            self.model_class,
                        )
                else:
                    raise errors.DesignImplementationError(f"Unknown action {args[0]}", self.model_class)
            elif "__" in key:
                fieldname, search = key.split("__", 1)
                if not hasattr(self.model_class, fieldname):
                    raise errors.DesignImplementationError(f"{fieldname} is not a property", self.model_class)
                self.attributes[fieldname] = {search: self.attributes.pop(key)}
            elif not hasattr(self.model_class, key) and key not in self.instance_fields:
                value = self.creator.resolve_values(self.attributes.pop(key))
                if isinstance(value, ModelInstance):
                    value = value.instance
                self._kwargs[key] = value
                # raise errors.DesignImplementationError(f"{key} is not a property", self.model_class)

        if self.action is None:
            self.action = self.CREATE
        if self.action not in self.ACTION_CHOICES:
            raise errors.DesignImplementationError(f"Unknown action {self.action}", self.model_class)

    def connect(self, signal: Signal, handler: FunctionType):
        """Connect a handler between this model instance (as sender) and signal.

        Args:
            signal (Signal): Signal to listen for.
            handler (FunctionType): Callback function
        """
        self.signals[signal].connect(handler, self)

    def _load_instance(self):  # pylint: disable=too-many-branches
        # If the objects is already an existing Nautobot object, just get it.
        if self.nautobot_id:
            self.created = False
            self.instance = self.model_class.objects.get(id=self.nautobot_id)
            self._initial_state = serialize_object_v2(self.instance)
            return

        query_filter = _map_query_values(self.filter)
        if self.action == self.GET:
            self.instance = self.model_class.objects.get(**query_filter)
            return

        if self.action in [self.UPDATE, self.CREATE_OR_UPDATE]:
            # perform nested lookups. First collect all the
            # query params for top-level relationships, then
            # perform the actual lookup
            for query_param in list(query_filter.keys()):
                if "__" in query_param:
                    value = query_filter.pop(query_param)
                    attribute, filter_param = query_param.split("__", 1)
                    query_filter.setdefault(attribute, {})
                    query_filter[attribute][f"!get:{filter_param}"] = value

            for query_param, value in query_filter.items():
                if isinstance(value, Mapping):
                    rel = getattr(self.model_class, query_param)
                    queryset = rel.get_queryset()
                    model = self.create_child(queryset.model, value, relationship_manager=queryset)
                    if model.action != self.GET:
                        model.save(value)
                    query_filter[query_param] = model.instance

            try:
                self.instance = self.relationship_manager.get(**query_filter)
                self._initial_state = serialize_object_v2(self.instance)
                return
            except ObjectDoesNotExist:
                if self.action == "update":
                    # pylint: disable=raise-missing-from
                    raise errors.DesignImplementationError(f"No match with {query_filter}", self.model_class)
                self.created = True
                # since the object was not found, we need to
                # put the search criteria back into the attributes
                # so that they will be set when the object is created
                self.attributes.update(query_filter)
        elif self.action != "create":
            raise errors.DesignImplementationError(f"Unknown database action {self.action}", self.model_class)

        self._initial_state = {}
        if not self.instance:
            self.created = True
        try:
            self._initial_state = {}
            if not self.instance:
                self.created = True
            self.instance = self.model_class(**self._kwargs)
        except TypeError as ex:
            raise errors.DesignImplementationError(str(ex), self.model_class)

    def _update_fields(self, output_dict):  # pylint: disable=too-many-branches
        if self.action == self.GET and self.attributes:
            raise ValueError("Cannot update fields when using the GET action")

        for field_name, field in self.instance_fields.items():
            if field_name in self.attributes:
                value = self.attributes.pop(field_name)
                if field.deferrable:
                    self.deferred.append(field_name)
                    self.deferred_attributes[field_name] = self.creator.resolve_values(value)
                else:
                    field.set_value(value, output_dict)
            elif (
                hasattr(self.relationship_manager, "field")
                and (isinstance(field, (OneToOneField, ManyToOneField)))
                and self.instance_fields[field_name].field == self.relationship_manager.field
            ):
                field.set_value(self.relationship_manager.instance, output_dict)

        for key, value in self.attributes.items():
            if hasattr(self.instance, key):
                setattr(self.instance, key, value)

        for key, value in self.custom_fields.items():
            self.set_custom_field(key, value)

    def save(self, output_dict):
        """Save the model instance to the database."""
        # The reason we call _update_fields at this point is
        # that some attributes passed into the constructor
        # may not have been saved yet (thus have no ID). By
        # deferring the update until just before save, we can
        # ensure that parent instances have been saved and
        # assigned a primary key
        self._update_fields(output_dict)
        self.signals[ModelInstance.PRE_SAVE].send(sender=self, instance=self)

        msg = "Created" if self.instance._state.adding else "Updated"  # pylint: disable=protected-access
        try:
            self.instance.full_clean()
            self.instance.save()
            if self.parent is None:
                self.creator.log_success(message=f"{msg} {self.name} {self.instance}", obj=self.instance)
            self.creator.journal.log(self)
            self.instance.refresh_from_db()
        except ValidationError as validation_error:
            raise errors.DesignValidationError(self) from validation_error

        for field_name in self.deferred:
            items = self.deferred_attributes[field_name]
            if isinstance(items, dict):
                items = [items]

            for item in items:
                field = self.instance_fields[field_name]
                if isinstance(item, ModelInstance):
                    item_dict = output_dict
                    related_object = item
                    if item.ext_tag:
                        # If the item is a Design Builder extension, we get the ID
                        item_dict[item.ext_tag][NAUTOBOT_ID] = str(item.instance.id)
                else:
                    item_dict = item
                    relationship_manager = None
                    if hasattr(self.instance, field_name):
                        relationship_manager = getattr(self.instance, field_name)
                    related_object = self.create_child(field.model, item, relationship_manager)
                # The item_dict is recursively updated
                related_object.save(item_dict)
                # BEWARE
                # DO NOT REMOVE THE FOLLOWING LINE, IT WILL BREAK THINGS
                # THAT ARE UPDATED VIA SIGNALS, ESPECIALLY CABLES!
                self.instance.refresh_from_db()

                field.set_value(related_object.instance, item_dict)
        self.signals[ModelInstance.POST_SAVE].send(sender=self, instance=self)
        output_dict[NAUTOBOT_ID] = str(self.instance.id)

    def set_custom_field(self, field, value):
        """Sets a value for a custom field."""
        self.instance.cf[field] = value


# Don't add models from these app_labels to the
# object creator's list of top level models
_OBJECT_TYPES_APP_FILTER = set(
    [
        "django_celery_beat",
        "admin",
        "users",
        "django_rq",
        "auth",
        "taggit",
        "database",
        "contenttypes",
        "sessions",
        "social_django",
    ]
)


class Builder(LoggingMixin):
    """Iterates through a design and creates and updates the objects defined within."""

    model_map: Dict[str, Type[Model]]

    def __new__(cls, *args, **kwargs):
        """Sets the model_map class attribute when the first Builder initialized."""
        # only populate the model_map once
        if not hasattr(cls, "model_map"):
            cls.model_map = {}
            for model_class in apps.get_models():
                if model_class._meta.app_label in _OBJECT_TYPES_APP_FILTER:
                    continue
                plural_name = str_to_var_name(model_class._meta.verbose_name_plural)
                cls.model_map[plural_name] = model_class
        return object.__new__(cls)

    def __init__(
        self, job_result: JobResult = None, extensions: List[ext.Extension] = None, journal: models.Journal = None
    ):
        """Constructor for Builder."""
        # builder_output is an auxiliary struct to store the output design with the corresponding Nautobot IDs
        self.builder_output = {}
        self.job_result = job_result
        self.logger = get_logger(__name__, self.job_result)

        self.extensions = {
            "extensions": [],
            "attribute": {},
            "value": {},
        }
        if extensions is None:
            extensions = []

        for extn_cls in [*extensions, *ext.extensions()]:
            if not issubclass(extn_cls, ext.Extension):
                raise errors.DesignImplementationError("{extn_cls} is not an action tag extension.")

            extn = {
                "class": extn_cls,
                "object": None,
            }
            if issubclass(extn_cls, ext.AttributeExtension):
                self.extensions["attribute"][extn_cls.tag] = extn
            if issubclass(extn_cls, ext.ValueExtension):
                self.extensions["value"][extn_cls.tag] = extn

            self.extensions["extensions"].append(extn)

        self.journal = Journal(design_journal=journal)
<<<<<<< HEAD

    def decommission_object(self, object_id, object_name):
        """This method decommissions an specific object_id from the design instance."""
        self.journal.design_journal.design_instance.decommission(local_logger=self.logger, object_id=object_id)
        self.log_success(
            message=f"Decommissioned {object_name} with ID {object_id} from design instance {self.journal.design_journal.design_instance}."
        )
=======
>>>>>>> 7c1adf05

    def get_extension(self, ext_type: str, tag: str) -> ext.Extension:
        """Looks up an extension based on its tag name and returns an instance of that Extension type.

        Args:
            ext_type (str): the type of the extension, i.e. 'attribute' or 'value'
            tag (str): the tag used for the extension, i.e. 'ref' or 'git_context'

        Returns:
            Extension: An instance of the Extension class
        """
        extn = self.extensions[ext_type].get(tag)
        if extn is None:
            return None

        if extn["object"] is None:
            extn["object"] = extn["class"](self)
        return extn["object"]

    @transaction.atomic
    def implement_design_changes(self, design: Dict, deprecated_design: Dict, design_file: str, commit: bool = False):
        """Iterates through items in the design and creates them.

        This process is wrapped in a transaction. If either commit=False (default) or
        an exception is raised, then the transaction is rolled back and no database
        changes will be present. If commit=True and no exceptions are raised then the
        database state should represent the changes provided in the design.

        Args:
            design (Dict): An iterable mapping of design changes.
            deprecated_design (Dict): An iterable mapping of deprecated design changes.
            commit (bool): Whether or not to commit the transaction. Defaults to False.
            design_file (str): Name of the design file.

        Raises:
            DesignImplementationError: if the model is not in the model map
        """
        if not design:
            raise errors.DesignImplementationError("Empty design")

        try:
            for key, value in design.items():
                if key in self.model_map and value:
                    self._create_objects(self.model_map[key], value, key, design_file)
                elif key not in self.model_map:
                    raise errors.DesignImplementationError(f"Unknown model key {key} in design")

            for _, value in deprecated_design.items():
                self._deprecate_objects(value)

            if commit:
                self.commit()
            else:
                self.roll_back()
        except Exception as ex:
            self.roll_back()
            raise ex

    def resolve_value(self, value, unwrap_model_instance=False):
        """Resolve a value using extensions, if needed."""
        if isinstance(value, str) and value.startswith("!"):
            (action, arg) = value.lstrip("!").split(":", 1)
            extn = self.get_extension("value", action)
            if extn:
                value = extn.value(arg)
            else:
                raise errors.DesignImplementationError(f"Unknown attribute extension {value}")
        if unwrap_model_instance and isinstance(value, ModelInstance):
            value = value.instance
        return value

    def resolve_values(self, value: Union[list, dict, str], unwrap_model_instances: bool = False) -> Any:
        """Resolve a value, or values, using extensions.

        Args:
            value (Union[list,dict,str]): The value to attempt to resolve.

        Returns:
            Any: The resolved value.
        """
        if isinstance(value, str):
            value = self.resolve_value(value, unwrap_model_instances)
        elif isinstance(value, list):
            # copy the list so we don't change the input
            value = list(value)
            for i, item in enumerate(value):
                value[i] = self.resolve_value(item, unwrap_model_instances)
        elif isinstance(value, dict):
            # copy the dict so we don't change the input
            value = dict(value)
            for k, item in value.items():
                value[k] = self.resolve_value(item, unwrap_model_instances)
        return value

    def _create_objects(self, model_cls, objects, key, design_file):
        if isinstance(objects, dict):
            model = ModelInstance(self, model_cls, objects)
            model.save(self.builder_output[design_file][key])
            # TODO: I feel this is not used at all
            if model.deferred_attributes:
                self.builder_output[design_file][key].update(model.deferred_attributes)
        elif isinstance(objects, list):
            for model_instance in objects:
                model_identifier = get_object_identifier(model_instance)
                future_object = None
                for obj in self.builder_output[design_file][key]:
                    obj_identifier = get_object_identifier(obj)
                    if obj_identifier == model_identifier:
                        future_object = obj
                        break

                if future_object:
                    # Recursive function to update the created Nautobot UUIDs into the final design for future reference
                    model = ModelInstance(self, model_cls, model_instance)
                    model.save(future_object)

                    if model.deferred_attributes:
                        inject_nautobot_uuids(model.deferred_attributes, future_object)

    def _deprecate_objects(self, objects):
        if isinstance(objects, list):
            for obj in objects:
                self.decommission_object(obj[0], obj[1])

    def commit(self):
        """Method to commit all changes to the database."""
        for extn in self.extensions["extensions"]:
            if hasattr(extn["object"], "commit"):
                extn["object"].commit()

    def roll_back(self):
        """Looks for any extensions with a roll back method and executes it.

        Used for for rolling back changes that can't be undone with a database rollback, for example config context files.

        """
        for extn in self.extensions["extensions"]:
            if hasattr(extn["object"], "roll_back"):
                extn["object"].roll_back()<|MERGE_RESOLUTION|>--- conflicted
+++ resolved
@@ -1,6 +1,5 @@
 """Provides ORM interaction for design builder."""
 
-from collections import defaultdict, OrderedDict
 from types import FunctionType
 from collections import defaultdict, OrderedDict
 from typing import Any, Dict, List, Mapping, Type, Union
@@ -26,7 +25,6 @@
 from nautobot_design_builder.logging import LoggingMixin, get_logger
 from nautobot_design_builder.fields import field_factory, OneToOneField, ManyToOneField
 from nautobot_design_builder import models
-<<<<<<< HEAD
 from nautobot_design_builder.constants import NAUTOBOT_ID
 from nautobot_design_builder.util import nautobot_version
 from nautobot_design_builder.recursive import inject_nautobot_uuids, get_object_identifier
@@ -55,33 +53,6 @@
 
                 return OrderedDict([("value", obj.slug), ("label", str(obj)), ("id", str(obj.id))])
 
-=======
-from nautobot_design_builder.util import nautobot_version
-
-if nautobot_version < "2.0.0":
-    # This overwrite is a workaround for a Nautobot 1.6 Serializer limitation for Status
-    # https://github.com/nautobot/nautobot/blob/ltm-1.6/nautobot/extras/api/fields.py#L22
-    from nautobot.utilities.api import get_serializer_for_model  # pylint: disable=ungrouped-imports
-    from nautobot.utilities.utils import serialize_object  # pylint: disable=ungrouped-imports
-
-    def serialize_object_v2(obj):
-        """
-        Custom Implementation. Not needed for Nautobot 2.0.
-
-        Return a JSON serialized representation of an object using obj's serializer.
-        """
-
-        class CustomStatusSerializerField(StatusSerializerField):
-            """CustomStatusSerializerField."""
-
-            def to_representation(self, obj):
-                """Make this field compatible w/ the existing API for `ChoiceField`."""
-                if obj == "":
-                    return None
-
-                return OrderedDict([("value", obj.slug), ("label", str(obj)), ("id", str(obj.id))])
-
->>>>>>> 7c1adf05
         class CustomStatusModelSerializerMixin(StatusModelSerializerMixin):
             """Mixin to add `status` choice field to model serializers."""
 
@@ -142,8 +113,6 @@
 
         Args:
             model (BaseModel): The model that has been created or updated
-            created (bool, optional): If the object has just been created
-            then this argument should be True. Defaults to False.
         """
         instance = model.instance
         model_type = instance.__class__
@@ -192,11 +161,7 @@
     return retval
 
 
-<<<<<<< HEAD
 def calculate_changes(current_state, initial_state=None, created=False, pre_change=False) -> Dict:
-=======
-def calculate_changes(current_state, initial_state=None, created=False, pre_change=False):
->>>>>>> 7c1adf05
     """Determine the differences between the original instance and the current.
 
     This will calculate the changes between the instance's initial state
@@ -205,17 +170,11 @@
     initial state.
 
     Args:
-<<<<<<< HEAD
         pre_change (dict, optional): Initial state for comparison. If not supplied then the initial state from this instance is used.
-=======
-        pre_change (dict, optional): Initial state for comparison. If not
-        supplied then the initial state from this instance is used.
->>>>>>> 7c1adf05
 
     Returns:
         Return a dictionary with the changed object's serialized data compared
         with either the model instance initial state, or the supplied pre_change
-<<<<<<< HEAD
         state. The dictionary has the following values:
 
         dict: {
@@ -224,16 +183,6 @@
             "differences": {
                 "added": dict(),
                 "removed": dict(),
-=======
-        state. The dicionary has the following values:
-
-        dict: {
-            "prechange": dict(),
-            "postchange": dict(),
-            "differences": {
-                "removed": dict(),
-                "added": dict(),
->>>>>>> 7c1adf05
             }
         }
     """
@@ -478,10 +427,6 @@
                 self.attributes.update(query_filter)
         elif self.action != "create":
             raise errors.DesignImplementationError(f"Unknown database action {self.action}", self.model_class)
-
-        self._initial_state = {}
-        if not self.instance:
-            self.created = True
         try:
             self._initial_state = {}
             if not self.instance:
@@ -641,7 +586,6 @@
             self.extensions["extensions"].append(extn)
 
         self.journal = Journal(design_journal=journal)
-<<<<<<< HEAD
 
     def decommission_object(self, object_id, object_name):
         """This method decommissions an specific object_id from the design instance."""
@@ -649,8 +593,6 @@
         self.log_success(
             message=f"Decommissioned {object_name} with ID {object_id} from design instance {self.journal.design_journal.design_instance}."
         )
-=======
->>>>>>> 7c1adf05
 
     def get_extension(self, ext_type: str, tag: str) -> ext.Extension:
         """Looks up an extension based on its tag name and returns an instance of that Extension type.
