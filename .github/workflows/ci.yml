---
name: "CI"
concurrency:  # Cancel any existing runs of this workflow for this same PR
  group: "${{ github.workflow }}-${{ github.ref }}"
  cancel-in-progress: true
on: # yamllint disable-line rule:truthy rule:comments
  push:
    branches:
      - "main"
      - "develop"
    tags:
      - "v*"
  pull_request: ~

env:
  PLUGIN_NAME: "nautobot-app-design-builder"

jobs:
  black:
    runs-on: "ubuntu-22.04"
    env:
      INVOKE_NAUTOBOT_DESIGN_BUILDER_LOCAL: "True"
    steps:
      - name: "Check out repository code"
        uses: "actions/checkout@v4"
      - name: "Setup environment"
        uses: "networktocode/gh-action-setup-poetry-environment@v4"
      - name: "Linting: black"
        run: "poetry run invoke black"
  bandit:
    runs-on: "ubuntu-22.04"
    env:
      INVOKE_NAUTOBOT_DESIGN_BUILDER_LOCAL: "True"
    steps:
      - name: "Check out repository code"
        uses: "actions/checkout@v4"
      - name: "Setup environment"
        uses: "networktocode/gh-action-setup-poetry-environment@v4"
      - name: "Linting: bandit"
        run: "poetry run invoke bandit"
  pydocstyle:
    runs-on: "ubuntu-22.04"
    env:
      INVOKE_NAUTOBOT_DESIGN_BUILDER_LOCAL: "True"
    steps:
      - name: "Check out repository code"
        uses: "actions/checkout@v4"
      - name: "Setup environment"
        uses: "networktocode/gh-action-setup-poetry-environment@v4"
      - name: "Linting: pydocstyle"
        run: "poetry run invoke pydocstyle"
  flake8:
    runs-on: "ubuntu-22.04"
    env:
      INVOKE_NAUTOBOT_DESIGN_BUILDER_LOCAL: "True"
    steps:
      - name: "Check out repository code"
        uses: "actions/checkout@v4"
      - name: "Setup environment"
        uses: "networktocode/gh-action-setup-poetry-environment@v4"
      - name: "Linting: flake8"
        run: "poetry run invoke flake8"
  poetry:
    runs-on: "ubuntu-22.04"
    env:
      INVOKE_NAUTOBOT_DESIGN_BUILDER_LOCAL: "True"
    steps:
      - name: "Check out repository code"
        uses: "actions/checkout@v4"
      - name: "Setup environment"
        uses: "networktocode/gh-action-setup-poetry-environment@v4"
      - name: "Checking: poetry lock file"
        run: "poetry run invoke lock --check"
  yamllint:
    runs-on: "ubuntu-22.04"
    env:
      INVOKE_NAUTOBOT_DESIGN_BUILDER_LOCAL: "True"
    steps:
      - name: "Check out repository code"
        uses: "actions/checkout@v4"
      - name: "Setup environment"
        uses: "networktocode/gh-action-setup-poetry-environment@v4"
      - name: "Linting: yamllint"
        run: "poetry run invoke yamllint"
  pylint:
    needs:
      - "bandit"
      - "pydocstyle"
      - "flake8"
      - "poetry"
      - "yamllint"
      - "black"
    runs-on: "ubuntu-22.04"
    strategy:
      fail-fast: true
      matrix:
        python-version: ["3.11"]
<<<<<<< HEAD
        # TODO: adopt 2.0 for develop merging
=======
>>>>>>> b17545dd
        nautobot-version: ["1.6"]
    env:
      INVOKE_NAUTOBOT_DESIGN_BUILDER_PYTHON_VER: "${{ matrix.python-version }}"
      INVOKE_NAUTOBOT_DESIGN_BUILDER_NAUTOBOT_VER: "${{ matrix.nautobot-version }}"
    steps:
      - name: "Check out repository code"
        uses: "actions/checkout@v4"
      - name: "Setup environment"
        uses: "networktocode/gh-action-setup-poetry-environment@v4"
      - name: "Set up Docker Buildx"
        id: "buildx"
        uses: "docker/setup-buildx-action@v3"
      - name: "Build"
        uses: "docker/build-push-action@v5"
        with:
          builder: "${{ steps.buildx.outputs.name }}"
          context: "./"
          push: false
          load: true
          tags: "${{ env.PLUGIN_NAME }}/nautobot:${{ matrix.nautobot-version }}-py${{ matrix.python-version }}"
          file: "./development/Dockerfile"
          cache-from: "type=gha,scope=${{ matrix.nautobot-version }}-py${{ matrix.python-version }}"
          cache-to: "type=gha,scope=${{ matrix.nautobot-version }}-py${{ matrix.python-version }}"
          build-args: |
            NAUTOBOT_VER=${{ matrix.nautobot-version }}
            PYTHON_VER=${{ matrix.python-version }}
      - name: "Copy credentials"
        run: "cp development/creds.example.env development/creds.env"
      - name: "Linting: pylint"
        run: "poetry run invoke pylint"
  check-migrations:
    needs:
      - "bandit"
      - "pydocstyle"
      - "flake8"
      - "poetry"
      - "yamllint"
      - "black"
    runs-on: "ubuntu-22.04"
    strategy:
      fail-fast: true
      matrix:
        python-version: ["3.11"]
<<<<<<< HEAD
        # TODO: adopt 2.0 for develop merging
=======
>>>>>>> b17545dd
        nautobot-version: ["1.6"]
    env:
      INVOKE_NAUTOBOT_DESIGN_BUILDER_PYTHON_VER: "${{ matrix.python-version }}"
      INVOKE_NAUTOBOT_DESIGN_BUILDER_NAUTOBOT_VER: "${{ matrix.nautobot-version }}"
    steps:
      - name: "Check out repository code"
        uses: "actions/checkout@v4"
      - name: "Setup environment"
        uses: "networktocode/gh-action-setup-poetry-environment@v4"
      - name: "Set up Docker Buildx"
        id: "buildx"
        uses: "docker/setup-buildx-action@v3"
      - name: "Build"
        uses: "docker/build-push-action@v5"
        with:
          builder: "${{ steps.buildx.outputs.name }}"
          context: "./"
          push: false
          load: true
          tags: "${{ env.PLUGIN_NAME }}/nautobot:${{ matrix.nautobot-version }}-py${{ matrix.python-version }}"
          file: "./development/Dockerfile"
          cache-from: "type=gha,scope=${{ matrix.nautobot-version }}-py${{ matrix.python-version }}"
          cache-to: "type=gha,scope=${{ matrix.nautobot-version }}-py${{ matrix.python-version }}"
          build-args: |
            NAUTOBOT_VER=${{ matrix.nautobot-version }}
            PYTHON_VER=${{ matrix.python-version }}
      - name: "Copy credentials"
        run: "cp development/creds.example.env development/creds.env"
      - name: "Checking: migrations"
        run: "poetry run invoke check-migrations"
  unittest:
    needs:
      - "pylint"
      - "check-migrations"
    strategy:
      fail-fast: true
      matrix:
        python-version: ["3.8", "3.11"]
        db-backend: ["postgresql"]
        nautobot-version: ["1.6"]
<<<<<<< HEAD
        # nautobot-version: ["1.6", "stable"]
=======
>>>>>>> b17545dd
        include:
          - python-version: "3.11"
            db-backend: "postgresql"
            nautobot-version: "1.6.0"
          - python-version: "3.11"
            db-backend: "mysql"
<<<<<<< HEAD
            nautobot-version: "1.6.0"
            # nautobot-version: "stable"
=======
            nautobot-version: "1.6"
>>>>>>> b17545dd
    runs-on: "ubuntu-22.04"
    env:
      INVOKE_NAUTOBOT_DESIGN_BUILDER_PYTHON_VER: "${{ matrix.python-version }}"
      INVOKE_NAUTOBOT_DESIGN_BUILDER_NAUTOBOT_VER: "${{ matrix.nautobot-version }}"
    steps:
      - name: "Check out repository code"
        uses: "actions/checkout@v4"
      - name: "Setup environment"
        uses: "networktocode/gh-action-setup-poetry-environment@v4"
      - name: "Set up Docker Buildx"
        id: "buildx"
        uses: "docker/setup-buildx-action@v3"
      - name: "Build"
        uses: "docker/build-push-action@v5"
        with:
          builder: "${{ steps.buildx.outputs.name }}"
          context: "./"
          push: false
          load: true
          tags: "${{ env.PLUGIN_NAME }}/nautobot:${{ matrix.nautobot-version }}-py${{ matrix.python-version }}"
          file: "./development/Dockerfile"
          cache-from: "type=gha,scope=${{ matrix.nautobot-version }}-py${{ matrix.python-version }}"
          cache-to: "type=gha,scope=${{ matrix.nautobot-version }}-py${{ matrix.python-version }}"
          build-args: |
            NAUTOBOT_VER=${{ matrix.nautobot-version }}
            PYTHON_VER=${{ matrix.python-version }}
      - name: "Copy credentials"
        run: "cp development/creds.example.env development/creds.env"
      - name: "Use Mysql invoke settings when needed"
        run: "cp invoke.mysql.yml invoke.yml"
        if: "matrix.db-backend == 'mysql'"
      - name: "Run Tests"
        run: "poetry run invoke unittest"
  publish_gh:
    needs:
      - "unittest"
    name: "Publish to GitHub"
    runs-on: "ubuntu-22.04"
    if: "startsWith(github.ref, 'refs/tags/v')"
    steps:
      - name: "Check out repository code"
        uses: "actions/checkout@v4"
      - name: "Set up Python"
        uses: "actions/setup-python@v4"
        with:
          python-version: "3.11"
      - name: "Install Python Packages"
        run: "pip install poetry"
      - name: "Set env"
        run: "echo RELEASE_VERSION=${GITHUB_REF:10} >> $GITHUB_ENV"
      - name: "Run Poetry Version"
        run: "poetry version $RELEASE_VERSION"
      - name: "Run Poetry Build"
        run: "poetry build"
      - name: "Upload binaries to release"
        uses: "svenstaro/upload-release-action@v2"
        with:
          repo_token: "${{ secrets.GH_NAUTOBOT_BOT_TOKEN }}"
          file: "dist/*"
          tag: "${{ github.ref }}"
          overwrite: true
          file_glob: true
  publish_pypi:
    needs:
      - "unittest"
    name: "Push Package to PyPI"
    runs-on: "ubuntu-22.04"
    if: "startsWith(github.ref, 'refs/tags/v')"
    steps:
      - name: "Check out repository code"
        uses: "actions/checkout@v4"
      - name: "Set up Python"
        uses: "actions/setup-python@v4"
        with:
          python-version: "3.11"
      - name: "Install Python Packages"
        run: "pip install poetry"
      - name: "Set env"
        run: "echo RELEASE_VERSION=${GITHUB_REF:10} >> $GITHUB_ENV"
      - name: "Run Poetry Version"
        run: "poetry version $RELEASE_VERSION"
      - name: "Run Poetry Build"
        run: "poetry build"
      - name: "Push to PyPI"
        uses: "pypa/gh-action-pypi-publish@release/v1"
        with:
          user: "__token__"
          password: "${{ secrets.PYPI_API_TOKEN }}"
  slack-notify:
    needs:
      - "publish_gh"
      - "publish_pypi"
    runs-on: "ubuntu-22.04"
    env:
      SLACK_WEBHOOK_URL: "${{ secrets.SLACK_WEBHOOK_URL }}"
      SLACK_MESSAGE: >-
        *NOTIFICATION: NEW-RELEASE-PUBLISHED*\n
        Repository: <${{ github.server_url }}/${{ github.repository }}|${{ github.repository }}>\n
        Release: <${{ github.server_url }}/${{ github.repository }}/releases/tag/${{ github.ref_name }}|${{ github.ref_name }}>\n
        Published by: <${{ github.server_url }}/${{ github.actor }}|${{ github.actor }}>
    steps:
      - name: "Send a notification to Slack"
        # ENVs cannot be used directly in job.if. This is a workaround to check
        # if SLACK_WEBHOOK_URL is present.
        if: "env.SLACK_WEBHOOK_URL != ''"
        uses: "slackapi/slack-github-action@v1"
        with:
          payload: |
            {
              "text": "${{ env.SLACK_MESSAGE }}",
              "blocks": [
                {
                  "type": "section",
                  "text": {
                    "type": "mrkdwn",
                    "text": "${{ env.SLACK_MESSAGE }}"
                  }
                }
              ]
            }
        env:
          SLACK_WEBHOOK_URL: "${{ secrets.SLACK_WEBHOOK_URL }}"
          SLACK_WEBHOOK_TYPE: "INCOMING_WEBHOOK"<|MERGE_RESOLUTION|>--- conflicted
+++ resolved
@@ -95,10 +95,6 @@
       fail-fast: true
       matrix:
         python-version: ["3.11"]
-<<<<<<< HEAD
-        # TODO: adopt 2.0 for develop merging
-=======
->>>>>>> b17545dd
         nautobot-version: ["1.6"]
     env:
       INVOKE_NAUTOBOT_DESIGN_BUILDER_PYTHON_VER: "${{ matrix.python-version }}"
@@ -142,10 +138,6 @@
       fail-fast: true
       matrix:
         python-version: ["3.11"]
-<<<<<<< HEAD
-        # TODO: adopt 2.0 for develop merging
-=======
->>>>>>> b17545dd
         nautobot-version: ["1.6"]
     env:
       INVOKE_NAUTOBOT_DESIGN_BUILDER_PYTHON_VER: "${{ matrix.python-version }}"
@@ -186,22 +178,13 @@
         python-version: ["3.8", "3.11"]
         db-backend: ["postgresql"]
         nautobot-version: ["1.6"]
-<<<<<<< HEAD
-        # nautobot-version: ["1.6", "stable"]
-=======
->>>>>>> b17545dd
         include:
           - python-version: "3.11"
             db-backend: "postgresql"
             nautobot-version: "1.6.0"
           - python-version: "3.11"
             db-backend: "mysql"
-<<<<<<< HEAD
-            nautobot-version: "1.6.0"
-            # nautobot-version: "stable"
-=======
             nautobot-version: "1.6"
->>>>>>> b17545dd
     runs-on: "ubuntu-22.04"
     env:
       INVOKE_NAUTOBOT_DESIGN_BUILDER_PYTHON_VER: "${{ matrix.python-version }}"
