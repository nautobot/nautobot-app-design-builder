---
name: "CI"
concurrency:  # Cancel any existing runs of this workflow for this same PR
  group: "${{ github.workflow }}-${{ github.ref }}"
  cancel-in-progress: true
on: # yamllint disable-line rule:truthy rule:comments
  push:
    branches:
      - "main"
      - "develop"
    tags:
      - "v*"
  pull_request: ~

env:
  PLUGIN_NAME: "nautobot-app-design-builder"

jobs:
  black:
    runs-on: "ubuntu-22.04"
    env:
      INVOKE_NAUTOBOT_DESIGN_BUILDER_LOCAL: "True"
    steps:
      - name: "Check out repository code"
        uses: "actions/checkout@v4"
      - name: "Setup environment"
        uses: "networktocode/gh-action-setup-poetry-environment@v4"
      - name: "Linting: black"
        run: "poetry run invoke black"
  bandit:
    runs-on: "ubuntu-22.04"
    env:
      INVOKE_NAUTOBOT_DESIGN_BUILDER_LOCAL: "True"
    steps:
      - name: "Check out repository code"
        uses: "actions/checkout@v4"
      - name: "Setup environment"
        uses: "networktocode/gh-action-setup-poetry-environment@v4"
      - name: "Linting: bandit"
        run: "poetry run invoke bandit"
  pydocstyle:
    runs-on: "ubuntu-22.04"
    env:
      INVOKE_NAUTOBOT_DESIGN_BUILDER_LOCAL: "True"
    steps:
      - name: "Check out repository code"
        uses: "actions/checkout@v4"
      - name: "Setup environment"
        uses: "networktocode/gh-action-setup-poetry-environment@v4"
      - name: "Linting: pydocstyle"
        run: "poetry run invoke pydocstyle"
  flake8:
    runs-on: "ubuntu-22.04"
    env:
      INVOKE_NAUTOBOT_DESIGN_BUILDER_LOCAL: "True"
    steps:
      - name: "Check out repository code"
        uses: "actions/checkout@v4"
      - name: "Setup environment"
        uses: "networktocode/gh-action-setup-poetry-environment@v4"
      - name: "Linting: flake8"
        run: "poetry run invoke flake8"
  poetry:
    runs-on: "ubuntu-22.04"
    env:
      INVOKE_NAUTOBOT_DESIGN_BUILDER_LOCAL: "True"
    steps:
      - name: "Check out repository code"
        uses: "actions/checkout@v4"
      - name: "Setup environment"
        uses: "networktocode/gh-action-setup-poetry-environment@v4"
      - name: "Checking: poetry lock file"
        run: "poetry run invoke lock --check"
  yamllint:
    runs-on: "ubuntu-22.04"
    env:
      INVOKE_NAUTOBOT_DESIGN_BUILDER_LOCAL: "True"
    steps:
      - name: "Check out repository code"
        uses: "actions/checkout@v4"
      - name: "Setup environment"
        uses: "networktocode/gh-action-setup-poetry-environment@v4"
      - name: "Linting: yamllint"
        run: "poetry run invoke yamllint"
  pylint:
    needs:
      - "bandit"
      - "pydocstyle"
      - "flake8"
      - "poetry"
      - "yamllint"
      - "black"
    runs-on: "ubuntu-22.04"
    strategy:
      fail-fast: true
      matrix:
        python-version: ["3.11"]
<<<<<<< HEAD
        nautobot-version: ["1.6"]
=======
        nautobot-version: ["2.2"]
>>>>>>> 61a72dca
    env:
      INVOKE_NAUTOBOT_DESIGN_BUILDER_PYTHON_VER: "${{ matrix.python-version }}"
      INVOKE_NAUTOBOT_DESIGN_BUILDER_NAUTOBOT_VER: "${{ matrix.nautobot-version }}"
    steps:
      - name: "Check out repository code"
        uses: "actions/checkout@v4"
      - name: "Setup environment"
        uses: "networktocode/gh-action-setup-poetry-environment@v4"
      - name: "Set up Docker Buildx"
        id: "buildx"
        uses: "docker/setup-buildx-action@v3"
      - name: "Build"
        uses: "docker/build-push-action@v5"
        with:
          builder: "${{ steps.buildx.outputs.name }}"
          context: "./"
          push: false
          load: true
          tags: "${{ env.PLUGIN_NAME }}/nautobot:${{ matrix.nautobot-version }}-py${{ matrix.python-version }}"
          file: "./development/Dockerfile"
          cache-from: "type=gha,scope=${{ matrix.nautobot-version }}-py${{ matrix.python-version }}"
          cache-to: "type=gha,scope=${{ matrix.nautobot-version }}-py${{ matrix.python-version }}"
          build-args: |
            NAUTOBOT_VER=${{ matrix.nautobot-version }}
            PYTHON_VER=${{ matrix.python-version }}
      - name: "Copy credentials"
        run: "cp development/creds.example.env development/creds.env"
      - name: "Linting: pylint"
        run: "poetry run invoke pylint"
  check-migrations:
    needs:
      - "bandit"
      - "pydocstyle"
      - "flake8"
      - "poetry"
      - "yamllint"
      - "black"
    runs-on: "ubuntu-22.04"
    strategy:
      fail-fast: true
      matrix:
        python-version: ["3.11"]
<<<<<<< HEAD
        nautobot-version: ["1.6"]
=======
        nautobot-version: ["2.2"]
>>>>>>> 61a72dca
    env:
      INVOKE_NAUTOBOT_DESIGN_BUILDER_PYTHON_VER: "${{ matrix.python-version }}"
      INVOKE_NAUTOBOT_DESIGN_BUILDER_NAUTOBOT_VER: "${{ matrix.nautobot-version }}"
    steps:
      - name: "Check out repository code"
        uses: "actions/checkout@v4"
      - name: "Setup environment"
        uses: "networktocode/gh-action-setup-poetry-environment@v4"
      - name: "Set up Docker Buildx"
        id: "buildx"
        uses: "docker/setup-buildx-action@v3"
      - name: "Build"
        uses: "docker/build-push-action@v5"
        with:
          builder: "${{ steps.buildx.outputs.name }}"
          context: "./"
          push: false
          load: true
          tags: "${{ env.PLUGIN_NAME }}/nautobot:${{ matrix.nautobot-version }}-py${{ matrix.python-version }}"
          file: "./development/Dockerfile"
          cache-from: "type=gha,scope=${{ matrix.nautobot-version }}-py${{ matrix.python-version }}"
          cache-to: "type=gha,scope=${{ matrix.nautobot-version }}-py${{ matrix.python-version }}"
          build-args: |
            NAUTOBOT_VER=${{ matrix.nautobot-version }}
            PYTHON_VER=${{ matrix.python-version }}
      - name: "Copy credentials"
        run: "cp development/creds.example.env development/creds.env"
      - name: "Checking: migrations"
        run: "poetry run invoke check-migrations"
  unittest:
    needs:
      - "pylint"
      - "check-migrations"
    strategy:
      fail-fast: true
      matrix:
        python-version: ["3.8", "3.11"]
        db-backend: ["postgresql"]
<<<<<<< HEAD
        nautobot-version: ["1.6"]
=======
        nautobot-version: ["stable"]
>>>>>>> 61a72dca
        include:
          - python-version: "3.11"
            db-backend: "mysql"
            nautobot-version: "1.6"
    runs-on: "ubuntu-22.04"
    env:
      INVOKE_NAUTOBOT_DESIGN_BUILDER_PYTHON_VER: "${{ matrix.python-version }}"
      INVOKE_NAUTOBOT_DESIGN_BUILDER_NAUTOBOT_VER: "${{ matrix.nautobot-version }}"
    steps:
      - name: "Check out repository code"
        uses: "actions/checkout@v4"
      - name: "Setup environment"
        uses: "networktocode/gh-action-setup-poetry-environment@v4"
      - name: "Set up Docker Buildx"
        id: "buildx"
        uses: "docker/setup-buildx-action@v3"
      - name: "Build"
        uses: "docker/build-push-action@v5"
        with:
          builder: "${{ steps.buildx.outputs.name }}"
          context: "./"
          push: false
          load: true
          tags: "${{ env.PLUGIN_NAME }}/nautobot:${{ matrix.nautobot-version }}-py${{ matrix.python-version }}"
          file: "./development/Dockerfile"
          cache-from: "type=gha,scope=${{ matrix.nautobot-version }}-py${{ matrix.python-version }}"
          cache-to: "type=gha,scope=${{ matrix.nautobot-version }}-py${{ matrix.python-version }}"
          build-args: |
            NAUTOBOT_VER=${{ matrix.nautobot-version }}
            PYTHON_VER=${{ matrix.python-version }}
      - name: "Copy credentials"
        run: "cp development/creds.example.env development/creds.env"
      - name: "Use Mysql invoke settings when needed"
        run: "cp invoke.mysql.yml invoke.yml"
        if: "matrix.db-backend == 'mysql'"
      - name: "Run Tests"
        run: "poetry run invoke unittest"
  publish_gh:
    needs:
      - "unittest"
    name: "Publish to GitHub"
    runs-on: "ubuntu-22.04"
    if: "startsWith(github.ref, 'refs/tags/v')"
    steps:
      - name: "Check out repository code"
        uses: "actions/checkout@v4"
      - name: "Set up Python"
        uses: "actions/setup-python@v4"
        with:
          python-version: "3.11"
      - name: "Install Python Packages"
        run: "pip install poetry"
      - name: "Set env"
        run: "echo RELEASE_VERSION=${GITHUB_REF:10} >> $GITHUB_ENV"
      - name: "Run Poetry Version"
        run: "poetry version $RELEASE_VERSION"
      - name: "Run Poetry Build"
        run: "poetry build"
      - name: "Upload binaries to release"
        uses: "svenstaro/upload-release-action@v2"
        with:
          repo_token: "${{ secrets.GH_NAUTOBOT_BOT_TOKEN }}"
          file: "dist/*"
          tag: "${{ github.ref }}"
          overwrite: true
          file_glob: true
  publish_pypi:
    needs:
      - "unittest"
    name: "Push Package to PyPI"
    runs-on: "ubuntu-22.04"
    if: "startsWith(github.ref, 'refs/tags/v')"
    steps:
      - name: "Check out repository code"
        uses: "actions/checkout@v4"
      - name: "Set up Python"
        uses: "actions/setup-python@v4"
        with:
          python-version: "3.11"
      - name: "Install Python Packages"
        run: "pip install poetry"
      - name: "Set env"
        run: "echo RELEASE_VERSION=${GITHUB_REF:10} >> $GITHUB_ENV"
      - name: "Run Poetry Version"
        run: "poetry version $RELEASE_VERSION"
      - name: "Run Poetry Build"
        run: "poetry build"
      - name: "Push to PyPI"
        uses: "pypa/gh-action-pypi-publish@release/v1"
        with:
          user: "__token__"
          password: "${{ secrets.PYPI_API_TOKEN }}"
  slack-notify:
    needs:
      - "publish_gh"
      - "publish_pypi"
    runs-on: "ubuntu-22.04"
    env:
      SLACK_WEBHOOK_URL: "${{ secrets.SLACK_WEBHOOK_URL }}"
      SLACK_MESSAGE: >-
        *NOTIFICATION: NEW-RELEASE-PUBLISHED*\n
        Repository: <${{ github.server_url }}/${{ github.repository }}|${{ github.repository }}>\n
        Release: <${{ github.server_url }}/${{ github.repository }}/releases/tag/${{ github.ref_name }}|${{ github.ref_name }}>\n
        Published by: <${{ github.server_url }}/${{ github.actor }}|${{ github.actor }}>
    steps:
      - name: "Send a notification to Slack"
        # ENVs cannot be used directly in job.if. This is a workaround to check
        # if SLACK_WEBHOOK_URL is present.
        if: "env.SLACK_WEBHOOK_URL != ''"
        uses: "slackapi/slack-github-action@v1"
        with:
          payload: |
            {
              "text": "${{ env.SLACK_MESSAGE }}",
              "blocks": [
                {
                  "type": "section",
                  "text": {
                    "type": "mrkdwn",
                    "text": "${{ env.SLACK_MESSAGE }}"
                  }
                }
              ]
            }
        env:
          SLACK_WEBHOOK_URL: "${{ secrets.SLACK_WEBHOOK_URL }}"
          SLACK_WEBHOOK_TYPE: "INCOMING_WEBHOOK"<|MERGE_RESOLUTION|>--- conflicted
+++ resolved
@@ -95,11 +95,7 @@
       fail-fast: true
       matrix:
         python-version: ["3.11"]
-<<<<<<< HEAD
-        nautobot-version: ["1.6"]
-=======
         nautobot-version: ["2.2"]
->>>>>>> 61a72dca
     env:
       INVOKE_NAUTOBOT_DESIGN_BUILDER_PYTHON_VER: "${{ matrix.python-version }}"
       INVOKE_NAUTOBOT_DESIGN_BUILDER_NAUTOBOT_VER: "${{ matrix.nautobot-version }}"
@@ -142,11 +138,7 @@
       fail-fast: true
       matrix:
         python-version: ["3.11"]
-<<<<<<< HEAD
-        nautobot-version: ["1.6"]
-=======
         nautobot-version: ["2.2"]
->>>>>>> 61a72dca
     env:
       INVOKE_NAUTOBOT_DESIGN_BUILDER_PYTHON_VER: "${{ matrix.python-version }}"
       INVOKE_NAUTOBOT_DESIGN_BUILDER_NAUTOBOT_VER: "${{ matrix.nautobot-version }}"
@@ -185,15 +177,11 @@
       matrix:
         python-version: ["3.8", "3.11"]
         db-backend: ["postgresql"]
-<<<<<<< HEAD
-        nautobot-version: ["1.6"]
-=======
         nautobot-version: ["stable"]
->>>>>>> 61a72dca
         include:
           - python-version: "3.11"
             db-backend: "mysql"
-            nautobot-version: "1.6"
+            nautobot-version: "stable"
     runs-on: "ubuntu-22.04"
     env:
       INVOKE_NAUTOBOT_DESIGN_BUILDER_PYTHON_VER: "${{ matrix.python-version }}"
