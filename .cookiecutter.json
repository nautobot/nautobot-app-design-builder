{
<<<<<<< HEAD
  "cookiecutter": {
    "codeowner_github_usernames": "@abates @mzbroch",
    "full_name": "Network to Code, LLC",
    "email": "info@networktocode.com",
    "github_org": "nautobot",
    "plugin_name": "nautobot_design_builder",
    "verbose_name": "Nautobot Design Builder",
    "plugin_slug": "nautobot-design-builder",
    "project_slug": "nautobot-plugin-design-builder",
    "repo_url": "https://github.com/nautobot/nautobot-plugin-design-builder",
    "base_url": "design-builder",
    "min_nautobot_version": "1.6.0",
    "max_nautobot_version": "1.9999",
    "camel_name": "NautobotDesignBuilder",
    "project_short_description": "A Nautobot App that uses design templates to easily create data objects in Nautobot with minimal input from a user.",
    "model_class_name": "None",
    "open_source_license": "Apache-2.0",
    "docs_base_url": "https://docs.nautobot.com",
    "docs_app_url": "https://docs.nautobot.com/projects/design-builder/en/latest"
  }
=======
    "cookiecutter": {
        "codeowner_github_usernames": "@abates @mzbroch",
        "full_name": "Network to Code, LLC",
        "email": "opensource@networktocode.com",
        "github_org": "nautobot",
        "app_name": "nautobot_design_builder",
        "verbose_name": "Nautobot Design Builder",
        "app_slug": "nautobot-design-builder",
        "project_slug": "nautobot-app-design-builder",
        "repo_url": "https://github.com/nautobot/nautobot-app-design-builder",
        "base_url": "design-builder",
        "min_nautobot_version": "1.6.8",
        "max_nautobot_version": "2.9999",
        "camel_name": "NautobotDesignBuilder",
        "project_short_description": "Nautobot app that uses design templates to easily create data objects in Nautobot with minimal input from a user.",
        "model_class_name": "None",
        "open_source_license": "Apache-2.0",
        "docs_base_url": "https://docs.nautobot.com",
        "docs_app_url": "https://docs.nautobot.com/projects/design-builder/en/latest",
        "_drift_manager": {
            "template": "https://github.com/nautobot/cookiecutter-nautobot-app.git",
            "template_dir": "nautobot-app",
            "template_ref": "nautobot-app-v1.2",
            "cookie_dir": "",
            "branch_prefix": "drift-manager",
            "pull_request_strategy": "create",
            "post_actions": [
                "black"
            ],
            "draft": false,
            "baked_commit_ref": "b205e8e892aa9fa8dd665963cfdc2f30410d8695"
        }
    }
>>>>>>> 4201c6c4
}<|MERGE_RESOLUTION|>--- conflicted
+++ resolved
@@ -1,26 +1,4 @@
 {
-<<<<<<< HEAD
-  "cookiecutter": {
-    "codeowner_github_usernames": "@abates @mzbroch",
-    "full_name": "Network to Code, LLC",
-    "email": "info@networktocode.com",
-    "github_org": "nautobot",
-    "plugin_name": "nautobot_design_builder",
-    "verbose_name": "Nautobot Design Builder",
-    "plugin_slug": "nautobot-design-builder",
-    "project_slug": "nautobot-plugin-design-builder",
-    "repo_url": "https://github.com/nautobot/nautobot-plugin-design-builder",
-    "base_url": "design-builder",
-    "min_nautobot_version": "1.6.0",
-    "max_nautobot_version": "1.9999",
-    "camel_name": "NautobotDesignBuilder",
-    "project_short_description": "A Nautobot App that uses design templates to easily create data objects in Nautobot with minimal input from a user.",
-    "model_class_name": "None",
-    "open_source_license": "Apache-2.0",
-    "docs_base_url": "https://docs.nautobot.com",
-    "docs_app_url": "https://docs.nautobot.com/projects/design-builder/en/latest"
-  }
-=======
     "cookiecutter": {
         "codeowner_github_usernames": "@abates @mzbroch",
         "full_name": "Network to Code, LLC",
@@ -54,5 +32,4 @@
             "baked_commit_ref": "b205e8e892aa9fa8dd665963cfdc2f30410d8695"
         }
     }
->>>>>>> 4201c6c4
 }