--- conflicted
+++ resolved
@@ -1,10 +1,6 @@
 [tool.poetry]
 name = "nautobot-design-builder"
-<<<<<<< HEAD
-version = "1.2.0"
-=======
 version = "2.0.0"
->>>>>>> 61a72dca
 description = "Nautobot app that uses design templates to easily create data objects in Nautobot with minimal input from a user."
 authors = ["Network to Code, LLC <opensource@networktocode.com>"]
 license = "Apache-2.0"
@@ -32,12 +28,7 @@
 [tool.poetry.dependencies]
 python = ">=3.8.1,<3.12"
 # Used for local development
-<<<<<<< HEAD
-nautobot = ">=1.6.0,<=2"
-nautobot-bgp-models = { version = "*", optional = true }
-=======
 nautobot = ">=2.0.3,<=2.9999"
->>>>>>> 61a72dca
 
 [tool.poetry.group.dev.dependencies]
 bandit = "*"
@@ -55,7 +46,6 @@
 yamllint = "*"
 toml = "*"
 Markdown = "*"
-parameterized = "*"
 
 # Rendering docs to HTML
 mkdocs = "1.5.2"
