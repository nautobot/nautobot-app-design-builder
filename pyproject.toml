--- conflicted
+++ resolved
@@ -1,12 +1,7 @@
 [tool.poetry]
 name = "nautobot-design-builder"
-<<<<<<< HEAD
 version = "0.4.5"
-description = "A plugin that uses design templates to easily create data objects in Nautobot with minimal input from a user."
-=======
-version = "0.4.4"
 description = "Nautobot app that uses design templates to easily create data objects in Nautobot with minimal input from a user."
->>>>>>> c8b7faf0
 authors = ["Network to Code, LLC <info@networktocode.com>"]
 readme = "README.md"
 homepage = "https://github.com/nautobot/nautobot-app-design-builder"
