--- conflicted
+++ resolved
@@ -101,13 +101,6 @@
 # Pylint and Black disagree about how to format multi-line arrays; Black wins.
 disable = """,
     line-too-long,
-<<<<<<< HEAD
-    duplicate-code,
-    too-many-lines,
-    too-many-ancestors,
-    line-too-long
-=======
->>>>>>> d0b5fa4a
     """
 
 [tool.pylint.miscellaneous]
